{
    "_meta": {
        "hash": {
<<<<<<< HEAD
            "sha256": "2df8511dc654b71d0c170d95ee74aa3d75085a34960e0ca4ea5b3ac0c23e1742"
=======
            "sha256": "56d9735e35f209552f66f8a62e17ee10ccf24b6ed319c178ea4b1eb7d6262d2a"
>>>>>>> f084c77d
        },
        "pipfile-spec": 6,
        "requires": {
            "python_version": "3.6"
        },
        "sources": [
            {
                "name": "pypi",
                "url": "https://pypi.python.org/simple",
                "verify_ssl": true
            }
        ]
    },
    "default": {
        "certifi": {
            "hashes": [
                "sha256:e4f3620cfea4f83eedc95b24abd9cd56f3c4b146dd0177e83a21b4eb49e21e50",
                "sha256:fd7c7c74727ddcf00e9acd26bba8da604ffec95bf1c2144e67aff7a8b50e6cef"
            ],
            "version": "==2019.9.11"
        },
        "chardet": {
            "hashes": [
                "sha256:84ab92ed1c4d4f16916e05906b6b75a6c0fb5db821cc65e70cbd64a3e2a5eaae",
                "sha256:fc323ffcaeaed0e0a02bf4d117757b98aed530d9ed4531e3e15460124c106691"
            ],
            "version": "==3.0.4"
        },
        "colorama": {
            "hashes": [
                "sha256:05eed71e2e327246ad6b38c540c4a3117230b19679b875190486ddd2d721422d",
                "sha256:f8ac84de7840f5b9c4e3347b3c1eaa50f7e49c2b07596221daec5edaabbd7c48"
            ],
            "markers": "sys_platform == 'win32'",
            "version": "==0.4.1"
        },
        "colorlog": {
            "hashes": [
                "sha256:3cf31b25cbc8f86ec01fef582ef3b840950dea414084ed19ab922c8b493f9b42",
                "sha256:450f52ea2a2b6ebb308f034ea9a9b15cea51e65650593dca1da3eb792e4e4981"
            ],
            "index": "pypi",
            "version": "==4.0.2"
        },
        "confluent-kafka": {
            "hashes": [
                "sha256:0944003d690498f2f53a75decfdd58a538f77be06d361acb9a4a3209ba2aa7f1",
                "sha256:0a7639761b8552dc6a4865ceda827f2b6107630ced119f25ddcb117f35706816",
                "sha256:101fd72d045c59381ae73fd5ffca1b3983f15ae824207e7f1fa84f35d5df0992",
                "sha256:2310a2591304e62e444def29de73767cab641da453a42cde768e3b347fcca6a2",
                "sha256:2924013ea61dc1184274d90cb642f1e4ca2e021ac098fd18fd9616b2d93edf0a",
                "sha256:40c2e8c18a5bdd2b3f4d5380bf2b8ac0b6c98ec6e916ec5425d2be69f3d14911",
                "sha256:5dc0daf07796ce5af610bfce945778bea8c4cfe85877e081c1569468ada260e7",
                "sha256:5e0b4f6cba7c56b4700def2df7ff1cc8cd5b4d57aaf6b2ab6097e2e756959265",
                "sha256:5e38038a89459877990698ca0bb149bcd0cb4c41855af940a488f80988eb1fd2",
                "sha256:5f9431981af91c4d9bc8f6871cae15a219d198ac43f6c4fe940c9e04d7fd6ba5",
                "sha256:7587eb4bce420d2c7605e761cc521673d5e76cab464bbaa07bcbc654a351d118",
                "sha256:85c2e04d47909963b71a01ab0d5d492ebc1c854d00aa361bfaedb6a0a68b3f96",
                "sha256:86bb5884ffd9f5c798057fd46f4a538076363b696f803d031095a518d9de3222",
                "sha256:8f3ac152f62859dbb8c9bf4c6c90d614aa78d25f66a2dafee978549e9a723d54",
                "sha256:9013ba9da7afba977bc35d231743842f7b07fdabe3a0db62cbdcf84828bdc8bd",
                "sha256:a19224f817b29df6a0adf7ace6b4d32cd60be55ca6df7f26e66931205aa4c001",
                "sha256:aac8ef5a9f0fbd95bfd83a05dfb967545c5fcf85bc22cf218a073bca05682610",
                "sha256:adf9daa448bc678152a42bfa9cc9e745b511f8801e113daed0632223a37835e0",
                "sha256:b010abb53b50cce2a5b460aeef85346f296226096735527f774243d051934306",
                "sha256:b38a30232f3a19e2439c23b6f09894cd6f50c3f332165723d4c1ccc05056ad15",
                "sha256:b92f95621ce1d99e49f811c6941112c9b3fff58882aa89da236f133639eeb71d",
                "sha256:cc679deb08e9d8f51bac2095c9a5b06b7b2b36cb7edaef7328858c56e0118dee",
                "sha256:d5e56d2a7b5d5ce982287fef4eb57461ab84c71cb19a962c923f2496e09fa200",
                "sha256:f0c82d10c42a74ecfc143e70355b31cee9644e08a233eb641c656d14e7d3fa58",
                "sha256:f37ee0ede26acec0f9db171d6bbfc57d12cd25444fa95aac9b02daecb599422c"
            ],
            "index": "pypi",
            "version": "==1.0.0rc1"
        },
        "dataclasses": {
            "hashes": [
                "sha256:454a69d788c7fda44efd71e259be79577822f5e3f53f029a22d08004e951dc9f",
                "sha256:6988bd2b895eef432d562370bb707d540f32f7360ab13da45340101bc2307d84"
            ],
            "index": "pypi",
            "version": "==0.6"
        },
        "idna": {
            "hashes": [
                "sha256:c357b3f628cf53ae2c4c05627ecc484553142ca23264e593d327bcde5e9c3407",
                "sha256:ea8b7f6188e6fa117537c3df7da9fc686d485087abf6ac197f9c46432f7e4a3c"
            ],
            "version": "==2.8"
        },
        "kazoo": {
            "hashes": [
                "sha256:322c0dfa7e3a91ce217d01cb954fe3bffbc9b412c3eec7d5f800412b5145773e",
                "sha256:4a73c2c62a7163ca1c4aef82aa042d795560497cc81034f212ef13cc037cc783"
            ],
            "index": "pypi",
            "version": "==2.6.1"
        },
        "logging-tree": {
            "hashes": [
                "sha256:668c5c364f4623e81784e6042e82fb87d9423bd291a68933c7a3c03e72f4f343",
                "sha256:dc6cf63f2f8e7805dad32b3400fb9685c9d3cf83bd0f0e99267e426b9cf72694"
            ],
            "index": "pypi",
            "version": "==1.8"
        },
        "requests": {
            "hashes": [
                "sha256:11e007a8a2aa0323f5a921e9e6a2d7e4e67d9877e85773fba9ba6419025cbeb4",
                "sha256:9cf5292fcd0f598c671cfc1e0d7d1a7f13bb8085e9a590f48c010551dc6c4b31"
            ],
            "index": "pypi",
            "version": "==2.22.0"
        },
        "ruamel.yaml": {
            "hashes": [
                "sha256:0db639b1b2742dae666c6fc009b8d1931ef15c9276ef31c0673cc6dcf766cf40",
                "sha256:412a6f5cfdc0525dee6a27c08f5415c7fd832a7afcb7a0ed7319628aed23d408"
            ],
            "index": "pypi",
            "version": "==0.16.5"
        },
        "ruamel.yaml.clib": {
            "hashes": [
                "sha256:1e77424825caba5553bbade750cec2277ef130647d685c2b38f68bc03453bac6",
                "sha256:392b7c371312abf27fb549ec2d5e0092f7ef6e6c9f767bfb13e83cb903aca0fd",
                "sha256:4d55386129291b96483edcb93b381470f7cd69f97585829b048a3d758d31210a",
                "sha256:550168c02d8de52ee58c3d8a8193d5a8a9491a5e7b2462d27ac5bf63717574c9",
                "sha256:57933a6986a3036257ad7bf283529e7c19c2810ff24c86f4a0cfeb49d2099919",
                "sha256:615b0396a7fad02d1f9a0dcf9f01202bf9caefee6265198f252c865f4227fcc6",
                "sha256:77556a7aa190be9a2bd83b7ee075d3df5f3c5016d395613671487e79b082d784",
                "sha256:7aee724e1ff424757b5bd8f6c5bbdb033a570b2b4683b17ace4dbe61a99a657b",
                "sha256:8073c8b92b06b572e4057b583c3d01674ceaf32167801fe545a087d7a1e8bf52",
                "sha256:9c6d040d0396c28d3eaaa6cb20152cb3b2f15adf35a0304f4f40a3cf9f1d2448",
                "sha256:a0ff786d2a7dbe55f9544b3f6ebbcc495d7e730df92a08434604f6f470b899c5",
                "sha256:b1b7fcee6aedcdc7e62c3a73f238b3d080c7ba6650cd808bce8d7761ec484070",
                "sha256:b66832ea8077d9b3f6e311c4a53d06273db5dc2db6e8a908550f3c14d67e718c",
                "sha256:d0d3ac228c9bbab08134b4004d748cf9f8743504875b3603b3afbb97e3472947",
                "sha256:d10e9dd744cf85c219bf747c75194b624cc7a94f0c80ead624b06bfa9f61d3bc",
                "sha256:ea4362548ee0cbc266949d8a441238d9ad3600ca9910c3fe4e82ee3a50706973",
                "sha256:ed5b3698a2bb241b7f5cbbe277eaa7fe48b07a58784fba4f75224fd066d253ad",
                "sha256:f9dcc1ae73f36e8059589b601e8e4776b9976effd76c21ad6a855a74318efd6e"
            ],
            "markers": "platform_python_implementation == 'CPython' and python_version < '3.8'",
            "version": "==0.2.0"
        },
        "six": {
            "hashes": [
                "sha256:3350809f0555b11f552448330d0b52d5f24c91a322ea4a15ef22629740f3761c",
                "sha256:d16a0141ec1a18405cd4ce8b4613101da75da0e9a7aec5bdd4fa804d0e0eba73"
            ],
            "version": "==1.12.0"
        },
        "urllib3": {
            "hashes": [
                "sha256:3de946ffbed6e6746608990594d08faac602528ac7015ac28d33cee6a45b7398",
                "sha256:9a107b99a5393caf59c7aa3c1249c16e6879447533d0887f4336dde834c7be86"
            ],
            "index": "pypi",
            "version": "==1.25.6"
        }
    },
    "develop": {
        "atomicwrites": {
            "hashes": [
                "sha256:03472c30eb2c5d1ba9227e4c2ca66ab8287fbfbbda3888aa93dc2e28fc6811b4",
                "sha256:75a9445bac02d8d058d5e1fe689654ba5a6556a1dfd8ce6ec55a0ed79866cfa6"
            ],
            "version": "==1.3.0"
        },
        "attrs": {
            "hashes": [
                "sha256:ec20e7a4825331c1b5ebf261d111e16fa9612c1f7a5e1f884f12bd53a664dfd2",
                "sha256:f913492e1663d3c36f502e5e9ba6cd13cf19d7fab50aa13239e420fef95e1396"
            ],
            "version": "==19.2.0"
        },
        "bandit": {
            "hashes": [
                "sha256:336620e220cf2d3115877685e264477ff9d9abaeb0afe3dc7264f55fa17a3952",
                "sha256:41e75315853507aa145d62a78a2a6c5e3240fe14ee7c601459d0df9418196065"
            ],
            "index": "pypi",
            "version": "==1.6.2"
<<<<<<< HEAD
        },
        "colorama": {
            "hashes": [
                "sha256:05eed71e2e327246ad6b38c540c4a3117230b19679b875190486ddd2d721422d",
                "sha256:f8ac84de7840f5b9c4e3347b3c1eaa50f7e49c2b07596221daec5edaabbd7c48"
            ],
            "markers": "sys_platform == 'win32'",
            "version": "==0.4.1"
=======
>>>>>>> f084c77d
        },
        "coverage": {
            "hashes": [
                "sha256:08907593569fe59baca0bf152c43f3863201efb6113ecb38ce7e97ce339805a6",
                "sha256:0be0f1ed45fc0c185cfd4ecc19a1d6532d72f86a2bac9de7e24541febad72650",
                "sha256:141f08ed3c4b1847015e2cd62ec06d35e67a3ac185c26f7635f4406b90afa9c5",
                "sha256:19e4df788a0581238e9390c85a7a09af39c7b539b29f25c89209e6c3e371270d",
                "sha256:23cc09ed395b03424d1ae30dcc292615c1372bfba7141eb85e11e50efaa6b351",
                "sha256:245388cda02af78276b479f299bbf3783ef0a6a6273037d7c60dc73b8d8d7755",
                "sha256:331cb5115673a20fb131dadd22f5bcaf7677ef758741312bee4937d71a14b2ef",
                "sha256:386e2e4090f0bc5df274e720105c342263423e77ee8826002dcffe0c9533dbca",
                "sha256:3a794ce50daee01c74a494919d5ebdc23d58873747fa0e288318728533a3e1ca",
                "sha256:60851187677b24c6085248f0a0b9b98d49cba7ecc7ec60ba6b9d2e5574ac1ee9",
                "sha256:63a9a5fc43b58735f65ed63d2cf43508f462dc49857da70b8980ad78d41d52fc",
                "sha256:6b62544bb68106e3f00b21c8930e83e584fdca005d4fffd29bb39fb3ffa03cb5",
                "sha256:6ba744056423ef8d450cf627289166da65903885272055fb4b5e113137cfa14f",
                "sha256:7494b0b0274c5072bddbfd5b4a6c6f18fbbe1ab1d22a41e99cd2d00c8f96ecfe",
                "sha256:826f32b9547c8091679ff292a82aca9c7b9650f9fda3e2ca6bf2ac905b7ce888",
                "sha256:93715dffbcd0678057f947f496484e906bf9509f5c1c38fc9ba3922893cda5f5",
                "sha256:9a334d6c83dfeadae576b4d633a71620d40d1c379129d587faa42ee3e2a85cce",
                "sha256:af7ed8a8aa6957aac47b4268631fa1df984643f07ef00acd374e456364b373f5",
                "sha256:bf0a7aed7f5521c7ca67febd57db473af4762b9622254291fbcbb8cd0ba5e33e",
                "sha256:bf1ef9eb901113a9805287e090452c05547578eaab1b62e4ad456fcc049a9b7e",
                "sha256:c0afd27bc0e307a1ffc04ca5ec010a290e49e3afbe841c5cafc5c5a80ecd81c9",
                "sha256:dd579709a87092c6dbee09d1b7cfa81831040705ffa12a1b248935274aee0437",
                "sha256:df6712284b2e44a065097846488f66840445eb987eb81b3cc6e4149e7b6982e1",
                "sha256:e07d9f1a23e9e93ab5c62902833bf3e4b1f65502927379148b6622686223125c",
                "sha256:e2ede7c1d45e65e209d6093b762e98e8318ddeff95317d07a27a2140b80cfd24",
                "sha256:e4ef9c164eb55123c62411f5936b5c2e521b12356037b6e1c2617cef45523d47",
                "sha256:eca2b7343524e7ba246cab8ff00cab47a2d6d54ada3b02772e908a45675722e2",
                "sha256:eee64c616adeff7db37cc37da4180a3a5b6177f5c46b187894e633f088fb5b28",
                "sha256:ef824cad1f980d27f26166f86856efe11eff9912c4fed97d3804820d43fa550c",
                "sha256:efc89291bd5a08855829a3c522df16d856455297cf35ae827a37edac45f466a7",
                "sha256:fa964bae817babece5aa2e8c1af841bebb6d0b9add8e637548809d040443fee0",
                "sha256:ff37757e068ae606659c28c3bd0d923f9d29a85de79bf25b2b34b148473b5025"
            ],
            "version": "==4.5.4"
        },
        "entrypoints": {
            "hashes": [
                "sha256:589f874b313739ad35be6e0cd7efde2a4e9b6fea91edcc34e58ecbb8dbe56d19",
                "sha256:c70dd71abe5a8c85e55e12c19bd91ccfeec11a6e99044204511f9ed547d48451"
            ],
            "version": "==0.3"
        },
        "flake8": {
            "hashes": [
                "sha256:19241c1cbc971b9962473e4438a2ca19749a7dd002dd1a946eaba171b4114548",
                "sha256:8e9dfa3cecb2400b3738a42c54c3043e821682b9c840b0448c0503f781130696"
            ],
            "index": "pypi",
            "version": "==3.7.8"
        },
        "gitdb2": {
            "hashes": [
                "sha256:1b6df1433567a51a4a9c1a5a0de977aa351a405cc56d7d35f3388bad1f630350",
                "sha256:96bbb507d765a7f51eb802554a9cfe194a174582f772e0d89f4e87288c288b7b"
            ],
            "version": "==2.0.6"
        },
        "gitpython": {
            "hashes": [
                "sha256:947cc75913e7b6da108458136607e2ee0e40c20be1e12d4284e7c6c12956c276",
                "sha256:d2f4945f8260f6981d724f5957bc076398ada55cb5d25aaee10108bcdc894100"
            ],
            "version": "==3.0.2"
        },
        "importlib-metadata": {
            "hashes": [
                "sha256:aa18d7378b00b40847790e7c27e11673d7fed219354109d0e7b9e5b25dc3ad26",
                "sha256:d5f18a79777f3aa179c145737780282e27b508fc8fd688cb17c7a813e8bd39af"
            ],
            "markers": "python_version < '3.8'",
            "version": "==0.23"
        },
        "mccabe": {
            "hashes": [
                "sha256:ab8a6258860da4b6677da4bd2fe5dc2c659cff31b3ee4f7f5d64e79735b80d42",
                "sha256:dd8d182285a0fe56bace7f45b5e7d1a6ebcbf524e8f3bd87eb0f125271b8831f"
            ],
            "version": "==0.6.1"
        },
        "more-itertools": {
            "hashes": [
                "sha256:409cd48d4db7052af495b09dec721011634af3753ae1ef92d2b32f73a745f832",
                "sha256:92b8c4b06dac4f0611c0729b2f2ede52b2e1bac1ab48f089c7ddc12e26bb60c4"
            ],
            "version": "==7.2.0"
        },
        "packaging": {
            "hashes": [
                "sha256:28b924174df7a2fa32c1953825ff29c61e2f5e082343165438812f00d3a7fc47",
                "sha256:d9551545c6d761f3def1677baf08ab2a3ca17c56879e70fecba2fc4dde4ed108"
            ],
            "version": "==19.2"
        },
        "pbr": {
            "hashes": [
                "sha256:2c8e420cd4ed4cec4e7999ee47409e876af575d4c35a45840d59e8b5f3155ab8",
                "sha256:b32c8ccaac7b1a20c0ce00ce317642e6cf231cf038f9875e0280e28af5bf7ac9"
            ],
            "version": "==5.4.3"
        },
        "pex": {
            "hashes": [
                "sha256:011df07702a09af3a5ee695eaad3e63a89db5b843f9b7d0b6d795d92252709f3",
                "sha256:7379ae45179bec744063299305ad3e2e8cca98bd5928a8dcc440400c3838810c"
            ],
            "index": "pypi",
            "version": "==1.6.11"
        },
        "pluggy": {
            "hashes": [
                "sha256:0db4b7601aae1d35b4a033282da476845aa19185c1e6964b25cf324b5e4ec3e6",
                "sha256:fa5fa1622fa6dd5c030e9cad086fa19ef6a0cf6d7a2d12318e10cb49d6d68f34"
            ],
            "version": "==0.13.0"
        },
        "py": {
            "hashes": [
                "sha256:64f65755aee5b381cea27766a3a147c3f15b9b6b9ac88676de66ba2ae36793fa",
                "sha256:dc639b046a6e2cff5bbe40194ad65936d6ba360b52b3c3fe1d08a82dd50b5e53"
            ],
            "version": "==1.8.0"
        },
        "pycodestyle": {
            "hashes": [
                "sha256:95a2219d12372f05704562a14ec30bc76b05a5b297b21a5dfe3f6fac3491ae56",
                "sha256:e40a936c9a450ad81df37f549d676d127b1b66000a6c500caa2b085bc0ca976c"
            ],
            "version": "==2.5.0"
        },
        "pyflakes": {
            "hashes": [
                "sha256:17dbeb2e3f4d772725c777fabc446d5634d1038f234e77343108ce445ea69ce0",
                "sha256:d976835886f8c5b31d47970ed689944a0262b5f3afa00a5a7b4dc81e5449f8a2"
            ],
            "version": "==2.1.1"
        },
        "pyparsing": {
            "hashes": [
                "sha256:6f98a7b9397e206d78cc01df10131398f1c8b8510a2f4d97d9abd82e1aacdd80",
                "sha256:d9338df12903bbf5d65a0e4e87c2161968b10d2e489652bb47001d82a9b028b4"
            ],
            "version": "==2.4.2"
        },
        "pytest": {
            "hashes": [
                "sha256:95d13143cc14174ca1a01ec68e84d76ba5d9d493ac02716fd9706c949a505210",
                "sha256:b78fe2881323bd44fd9bd76e5317173d4316577e7b1cddebae9136a4495ec865"
            ],
            "index": "pypi",
            "version": "==5.1.2"
        },
        "pytest-cov": {
            "hashes": [
                "sha256:2b097cde81a302e1047331b48cadacf23577e431b61e9c6f49a1170bbe3d3da6",
                "sha256:e00ea4fdde970725482f1f35630d12f074e121a23801aabf2ae154ec6bdd343a"
            ],
            "index": "pypi",
            "version": "==2.7.1"
        },
        "pyyaml": {
            "hashes": [
                "sha256:0113bc0ec2ad727182326b61326afa3d1d8280ae1122493553fd6f4397f33df9",
                "sha256:01adf0b6c6f61bd11af6e10ca52b7d4057dd0be0343eb9283c878cf3af56aee4",
                "sha256:5124373960b0b3f4aa7df1707e63e9f109b5263eca5976c66e08b1c552d4eaf8",
                "sha256:5ca4f10adbddae56d824b2c09668e91219bb178a1eee1faa56af6f99f11bf696",
                "sha256:7907be34ffa3c5a32b60b95f4d95ea25361c951383a894fec31be7252b2b6f34",
                "sha256:7ec9b2a4ed5cad025c2278a1e6a19c011c80a3caaac804fd2d329e9cc2c287c9",
                "sha256:87ae4c829bb25b9fe99cf71fbb2140c448f534e24c998cc60f39ae4f94396a73",
                "sha256:9de9919becc9cc2ff03637872a440195ac4241c80536632fffeb6a1e25a74299",
                "sha256:a5a85b10e450c66b49f98846937e8cfca1db3127a9d5d1e31ca45c3d0bef4c5b",
                "sha256:b0997827b4f6a7c286c01c5f60384d218dca4ed7d9efa945c3e1aa623d5709ae",
                "sha256:b631ef96d3222e62861443cc89d6563ba3eeb816eeb96b2629345ab795e53681",
                "sha256:bf47c0607522fdbca6c9e817a6e81b08491de50f3766a7a0e6a5be7905961b41",
                "sha256:f81025eddd0327c7d4cfe9b62cf33190e1e736cc6e97502b3ec425f574b3e7a8"
            ],
            "version": "==5.1.2"
        },
        "setuptools-scm": {
            "hashes": [
                "sha256:1f11cb2eea431346d46589c2dafcafe2e7dc1c7b2c70bc4c3752d2048ad5c148",
                "sha256:bd25e1fb5e4d603dcf490f1fde40fb4c595b357795674c3e5cb7f6217ab39ea5"
            ],
            "index": "pypi",
            "version": "==3.3.3"
        },
        "six": {
            "hashes": [
                "sha256:3350809f0555b11f552448330d0b52d5f24c91a322ea4a15ef22629740f3761c",
                "sha256:d16a0141ec1a18405cd4ce8b4613101da75da0e9a7aec5bdd4fa804d0e0eba73"
            ],
            "version": "==1.12.0"
        },
        "smmap2": {
            "hashes": [
                "sha256:0555a7bf4df71d1ef4218e4807bbf9b201f910174e6e08af2e138d4e517b4dde",
                "sha256:29a9ffa0497e7f2be94ca0ed1ca1aa3cd4cf25a1f6b4f5f87f74b46ed91d609a"
            ],
            "version": "==2.0.5"
        },
        "stevedore": {
            "hashes": [
                "sha256:01d9f4beecf0fbd070ddb18e5efb10567801ba7ef3ddab0074f54e3cd4e91730",
                "sha256:e0739f9739a681c7a1fda76a102b65295e96a144ccdb552f2ae03c5f0abe8a14"
            ],
            "version": "==1.31.0"
        },
        "wcwidth": {
            "hashes": [
                "sha256:3df37372226d6e63e1b1e1eda15c594bca98a22d33a23832a90998faa96bc65e",
                "sha256:f4ebe71925af7b40a864553f761ed559b43544f8f71746c2d756c7fe788ade7c"
            ],
            "version": "==0.1.7"
        },
        "zipp": {
            "hashes": [
                "sha256:3718b1cbcd963c7d4c5511a8240812904164b7f381b647143a89d3b98f9bcd8e",
                "sha256:f06903e9f1f43b12d371004b4ac7b06ab39a44adc747266928ae6debfa7b3335"
            ],
            "version": "==0.6.0"
        }
    }
}<|MERGE_RESOLUTION|>--- conflicted
+++ resolved
@@ -1,11 +1,7 @@
 {
     "_meta": {
         "hash": {
-<<<<<<< HEAD
-            "sha256": "2df8511dc654b71d0c170d95ee74aa3d75085a34960e0ca4ea5b3ac0c23e1742"
-=======
             "sha256": "56d9735e35f209552f66f8a62e17ee10ccf24b6ed319c178ea4b1eb7d6262d2a"
->>>>>>> f084c77d
         },
         "pipfile-spec": 6,
         "requires": {
@@ -33,14 +29,6 @@
                 "sha256:fc323ffcaeaed0e0a02bf4d117757b98aed530d9ed4531e3e15460124c106691"
             ],
             "version": "==3.0.4"
-        },
-        "colorama": {
-            "hashes": [
-                "sha256:05eed71e2e327246ad6b38c540c4a3117230b19679b875190486ddd2d721422d",
-                "sha256:f8ac84de7840f5b9c4e3347b3c1eaa50f7e49c2b07596221daec5edaabbd7c48"
-            ],
-            "markers": "sys_platform == 'win32'",
-            "version": "==0.4.1"
         },
         "colorlog": {
             "hashes": [
@@ -190,17 +178,6 @@
             ],
             "index": "pypi",
             "version": "==1.6.2"
-<<<<<<< HEAD
-        },
-        "colorama": {
-            "hashes": [
-                "sha256:05eed71e2e327246ad6b38c540c4a3117230b19679b875190486ddd2d721422d",
-                "sha256:f8ac84de7840f5b9c4e3347b3c1eaa50f7e49c2b07596221daec5edaabbd7c48"
-            ],
-            "markers": "sys_platform == 'win32'",
-            "version": "==0.4.1"
-=======
->>>>>>> f084c77d
         },
         "coverage": {
             "hashes": [
