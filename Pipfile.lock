--- conflicted
+++ resolved
@@ -1,11 +1,7 @@
 {
     "_meta": {
         "hash": {
-<<<<<<< HEAD
             "sha256": "250a7c265a42e115dba0f3d030856cea2d6784f2c0c9e48569bcb1aeaf63eb23"
-=======
-            "sha256": "9c307d6e5d15f8112d99cb6e0c642e48c0b408adc836922ef5446cc8a715eb07"
->>>>>>> d18a1f05
         },
         "pipfile-spec": 6,
         "requires": {
@@ -177,51 +173,6 @@
         },
         "coverage": {
             "hashes": [
-<<<<<<< HEAD
-                "sha256:0c5fe441b9cfdab64719f24e9684502a59432df7570521563d7b1aff27ac755f",
-                "sha256:2b412abc4c7d6e019ce7c27cbc229783035eef6d5401695dccba80f481be4eb3",
-                "sha256:3684fabf6b87a369017756b551cef29e505cb155ddb892a7a29277b978da88b9",
-                "sha256:39e088da9b284f1bd17c750ac672103779f7954ce6125fd4382134ac8d152d74",
-                "sha256:3c205bc11cc4fcc57b761c2da73b9b72a59f8d5ca89979afb0c1c6f9e53c7390",
-                "sha256:42692db854d13c6c5e9541b6ffe0fe921fe16c9c446358d642ccae1462582d3b",
-                "sha256:465ce53a8c0f3a7950dfb836438442f833cf6663d407f37d8c52fe7b6e56d7e8",
-                "sha256:48020e343fc40f72a442c8a1334284620f81295256a6b6ca6d8aa1350c763bbe",
-                "sha256:4ec30ade438d1711562f3786bea33a9da6107414aed60a5daa974d50a8c2c351",
-                "sha256:5296fc86ab612ec12394565c500b412a43b328b3907c0d14358950d06fd83baf",
-                "sha256:5f61bed2f7d9b6a9ab935150a6b23d7f84b8055524e7be7715b6513f3328138e",
-                "sha256:6899797ac384b239ce1926f3cb86ffc19996f6fa3a1efbb23cb49e0c12d8c18c",
-                "sha256:68a43a9f9f83693ce0414d17e019daee7ab3f7113a70c79a3dd4c2f704e4d741",
-                "sha256:6b8033d47fe22506856fe450470ccb1d8ba1ffb8463494a15cfc96392a288c09",
-                "sha256:7ad7536066b28863e5835e8cfeaa794b7fe352d99a8cded9f43d1161be8e9fbd",
-                "sha256:7bacb89ccf4bedb30b277e96e4cc68cd1369ca6841bde7b005191b54d3dd1034",
-                "sha256:839dc7c36501254e14331bcb98b27002aa415e4af7ea039d9009409b9d2d5420",
-                "sha256:8e679d1bde5e2de4a909efb071f14b472a678b788904440779d2c449c0355b27",
-                "sha256:8f9a95b66969cdea53ec992ecea5406c5bd99c9221f539bca1e8406b200ae98c",
-                "sha256:932c03d2d565f75961ba1d3cec41ddde00e162c5b46d03f7423edcb807734eab",
-                "sha256:93f965415cc51604f571e491f280cff0f5be35895b4eb5e55b47ae90c02a497b",
-                "sha256:988529edadc49039d205e0aa6ce049c5ccda4acb2d6c3c5c550c17e8c02c05ba",
-                "sha256:998d7e73548fe395eeb294495a04d38942edb66d1fa61eb70418871bc621227e",
-                "sha256:9de60893fb447d1e797f6bf08fdf0dbcda0c1e34c1b06c92bd3a363c0ea8c609",
-                "sha256:9e80d45d0c7fcee54e22771db7f1b0b126fb4a6c0a2e5afa72f66827207ff2f2",
-                "sha256:a545a3dfe5082dc8e8c3eb7f8a2cf4f2870902ff1860bd99b6198cfd1f9d1f49",
-                "sha256:a5d8f29e5ec661143621a8f4de51adfb300d7a476224156a39a392254f70687b",
-                "sha256:a9abc8c480e103dc05d9b332c6cc9fb1586330356fc14f1aa9c0ca5745097d19",
-                "sha256:aca06bfba4759bbdb09bf52ebb15ae20268ee1f6747417837926fae990ebc41d",
-                "sha256:bb23b7a6fd666e551a3094ab896a57809e010059540ad20acbeec03a154224ce",
-                "sha256:bfd1d0ae7e292105f29d7deaa9d8f2916ed8553ab9d5f39ec65bcf5deadff3f9",
-                "sha256:c22ab9f96cbaff05c6a84e20ec856383d27eae09e511d3e6ac4479489195861d",
-                "sha256:c62ca0a38958f541a73cf86acdab020c2091631c137bd359c4f5bddde7b75fd4",
-                "sha256:c709d8bda72cf4cd348ccec2a4881f2c5848fd72903c185f363d361b2737f773",
-                "sha256:c968a6aa7e0b56ecbd28531ddf439c2ec103610d3e2bf3b75b813304f8cb7723",
-                "sha256:ca58eba39c68010d7e87a823f22a081b5290e3e3c64714aac3c91481d8b34d22",
-                "sha256:df785d8cb80539d0b55fd47183264b7002077859028dfe3070cf6359bf8b2d9c",
-                "sha256:f406628ca51e0ae90ae76ea8398677a921b36f0bd71aab2099dfed08abd0322f",
-                "sha256:f46087bbd95ebae244a0eda01a618aff11ec7a069b15a3ef8f6b520db523dcf1",
-                "sha256:f8019c5279eb32360ca03e9fac40a12667715546eed5c5eb59eb381f2f501260",
-                "sha256:fc5f4d209733750afd2714e9109816a29500718b32dd9a5db01c0cb3a019b96a"
-            ],
-            "version": "==4.5.3"
-=======
                 "sha256:08907593569fe59baca0bf152c43f3863201efb6113ecb38ce7e97ce339805a6",
                 "sha256:0be0f1ed45fc0c185cfd4ecc19a1d6532d72f86a2bac9de7e24541febad72650",
                 "sha256:141f08ed3c4b1847015e2cd62ec06d35e67a3ac185c26f7635f4406b90afa9c5",
@@ -256,7 +207,6 @@
                 "sha256:ff37757e068ae606659c28c3bd0d923f9d29a85de79bf25b2b34b148473b5025"
             ],
             "version": "==4.5.4"
->>>>>>> d18a1f05
         },
         "entrypoints": {
             "hashes": [
@@ -282,17 +232,10 @@
         },
         "gitpython": {
             "hashes": [
-<<<<<<< HEAD
-                "sha256:563221e5a44369c6b79172f455584c9ebbb122a13368cc82cb4b5addff788f82",
-                "sha256:8237dc5bfd6f1366abeee5624111b9d6879393d84745a507de0fda86043b65a8"
-            ],
-            "version": "==2.1.11"
-=======
                 "sha256:c15c55ff890cd3a6a8330059e80885410a328f645551b55a91d858bfb3eb2573",
                 "sha256:df752b6b6f06f11213e91c4925aea7eaf9e37e88fb71c8a7a1aa0a5c10852120"
             ],
             "version": "==2.1.13"
->>>>>>> d18a1f05
         },
         "importlib-metadata": {
             "hashes": [
@@ -310,19 +253,11 @@
         },
         "more-itertools": {
             "hashes": [
-<<<<<<< HEAD
-                "sha256:3ad685ff8512bf6dc5a8b82ebf73543999b657eded8c11803d9ba6b648986f4d",
-                "sha256:8bb43d1f51ecef60d81854af61a3a880555a14643691cc4b64a6ee269c78f09a"
-            ],
-            "markers": "python_version > '2.7'",
-            "version": "==7.1.0"
-=======
                 "sha256:409cd48d4db7052af495b09dec721011634af3753ae1ef92d2b32f73a745f832",
                 "sha256:92b8c4b06dac4f0611c0729b2f2ede52b2e1bac1ab48f089c7ddc12e26bb60c4"
             ],
             "markers": "python_version > '2.7'",
             "version": "==7.2.0"
->>>>>>> d18a1f05
         },
         "packaging": {
             "hashes": [
@@ -338,13 +273,6 @@
             ],
             "version": "==5.4.2"
         },
-        "pbr": {
-            "hashes": [
-                "sha256:36ebd78196e8c9588c972f5571230a059ff83783fabbbbedecc07be263ccd7e6",
-                "sha256:5a03f59455ad54f01a94c15829b8b70065462b7bd8d5d7e983306b59127fc841"
-            ],
-            "version": "==5.4.0"
-        },
         "pex": {
             "hashes": [
                 "sha256:36f3aebd16f0bfa25236dcd57ba390fee1e45258532a371b811e188026b092d8",
@@ -406,21 +334,6 @@
         },
         "pyyaml": {
             "hashes": [
-<<<<<<< HEAD
-                "sha256:57acc1d8533cbe51f6662a55434f0dbecfa2b9eaf115bede8f6fd00115a0c0d3",
-                "sha256:588c94b3d16b76cfed8e0be54932e5729cc185caffaa5a451e7ad2f7ed8b4043",
-                "sha256:68c8dd247f29f9a0d09375c9c6b8fdc64b60810ebf07ba4cdd64ceee3a58c7b7",
-                "sha256:70d9818f1c9cd5c48bb87804f2efc8692f1023dac7f1a1a5c61d454043c1d265",
-                "sha256:86a93cccd50f8c125286e637328ff4eef108400dd7089b46a7be3445eecfa391",
-                "sha256:a0f329125a926876f647c9fa0ef32801587a12328b4a3c741270464e3e4fa778",
-                "sha256:a3c252ab0fa1bb0d5a3f6449a4826732f3eb6c0270925548cac342bc9b22c225",
-                "sha256:b4bb4d3f5e232425e25dda21c070ce05168a786ac9eda43768ab7f3ac2770955",
-                "sha256:cd0618c5ba5bda5f4039b9398bb7fb6a317bb8298218c3de25c47c4740e4b95e",
-                "sha256:ceacb9e5f8474dcf45b940578591c7f3d960e82f926c707788a570b51ba59190",
-                "sha256:fe6a88094b64132c4bb3b631412e90032e8cfe9745a58370462240b8cb7553cd"
-            ],
-            "version": "==5.1.1"
-=======
                 "sha256:0113bc0ec2ad727182326b61326afa3d1d8280ae1122493553fd6f4397f33df9",
                 "sha256:01adf0b6c6f61bd11af6e10ca52b7d4057dd0be0343eb9283c878cf3af56aee4",
                 "sha256:5124373960b0b3f4aa7df1707e63e9f109b5263eca5976c66e08b1c552d4eaf8",
@@ -436,7 +349,6 @@
                 "sha256:f81025eddd0327c7d4cfe9b62cf33190e1e736cc6e97502b3ec425f574b3e7a8"
             ],
             "version": "==5.1.2"
->>>>>>> d18a1f05
         },
         "setuptools-scm": {
             "hashes": [
