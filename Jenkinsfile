--- conflicted
+++ resolved
@@ -62,7 +62,6 @@
         }
         stage("Building Docker images and do tests in parallel") {
             parallel {
-<<<<<<< HEAD
                  stage("Using tester") {
                      steps {
                          sh '''
@@ -70,15 +69,6 @@
                      '''
                      }
                  }
-=======
-//                  stage("Using tester") {
-//                      steps {
-//                          sh '''
-//                          make tester
-//                      '''
-//                      }
-//                  }
->>>>>>> cfbe11c6
                 stage("Build and push Redis Docker image") {
                     when {expression{return params.BUILD_IMAGES}}
                     steps {
@@ -280,26 +270,6 @@
     test_wca_metrics()
 }
 
-def mesos_wca_and_workloads_check() {
-    images_check()
-    sh "make venv"
-    sh "make wca_package_in_docker_with_kafka"
-    print('Reconfiguring wca...')
-    copy_files("${WORKSPACE}/tests/e2e/demo_scenarios/common/${CONFIG}", "${WORKSPACE}/tests/e2e/demo_scenarios/common/wca_config.yml.tmp")
-    replace_in_config(CERT)
-    copy_files("${WORKSPACE}/tests/e2e/demo_scenarios/common/wca_config.yml.tmp", "/etc/wca/wca_config.yml", true)
-    sh "sudo chown wca /etc/wca/wca_config.yml"
-    copy_files("${WORKSPACE}/dist/wca.pex", "/usr/bin/wca.pex", true)
-    copy_files("${WORKSPACE}/tests/e2e/demo_scenarios/common/wca.service", "/etc/systemd/system/wca.service", true)
-    sh "sudo systemctl daemon-reload"
-    start_wca()
-    copy_files("${WORKSPACE}/${HOST_INVENTORY}", "${WORKSPACE}/${INVENTORY}")
-    replace_commit()
-    run_workloads("${EXTRA_ANSIBLE_PARAMS}", "${LABELS}")
-    sleep RUN_WORKLOADS_SLEEP_TIME
-    test_wca_metrics()
-}
-
 def images_check() {
     print('Check if docker images build for this PR')
     /* Checking only for rpc_perf */
