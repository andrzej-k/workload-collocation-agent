# Copyright (c) 2018 Intel Corporation
#
# Licensed under the Apache License, Version 2.0 (the "License");
# you may not use this file except in compliance with the License.
# You may obtain a copy of the License at
#
#     http://www.apache.org/licenses/LICENSE-2.0
#
# Unless required by applicable law or agreed to in writing, software
# distributed under the License is distributed on an "AS IS" BASIS,
# WITHOUT WARRANTIES OR CONDITIONS OF ANY KIND, either express or implied.
# See the License for the specific language governing permissions and
# limitations under the License.

from unittest.mock import Mock, patch

import pytest

from wca import storage
from wca.containers import Container
from wca.metrics import MissingMeasurementException
from wca.mesos import MesosNode
from wca.resctrl import ResGroup
from wca.runners.measurement import MeasurementRunner, _build_tasks_metrics, _prepare_tasks_data, \
    TaskLabelRegexGenerator, TaskLabelGenerator, append_additional_labels_to_tasks
from tests.testing import assert_metric, redis_task_with_default_labels, prepare_runner_patches, \
    TASK_CPU_USAGE, WCA_MEMORY_USAGE, metric, DEFAULT_METRIC_VALUE, task, platform_mock


@prepare_runner_patches
@pytest.mark.parametrize('subcgroups', ([], ['/T/c1'], ['/T/c1', '/T/c2']))
def test_measurements_runner(subcgroups):
    # Node mock
    t1 = redis_task_with_default_labels('t1', subcgroups)
    t2 = redis_task_with_default_labels('t2', subcgroups)

    runner = MeasurementRunner(
        node=Mock(spec=MesosNode,
                  get_tasks=Mock(return_value=[t1, t2])),
        metrics_storage=Mock(spec=storage.Storage, store=Mock()),
        rdt_enabled=False,
        extra_labels=dict(extra_label='extra_value')  # extra label with some extra value
    )
    runner._wait = Mock()
    # Mock to finish after one iteration.
    runner._initialize()
    runner._iterate()

    # Check output metrics.
    got_metrics = runner._metrics_storage.store.call_args[0][0]

    # Internal wca metrics are generated (wca is running, number of task under control,
    # memory usage and profiling information)
    assert_metric(got_metrics, 'wca_up', dict(extra_label='extra_value'))
    assert_metric(got_metrics, 'wca_tasks', expected_metric_value=2)
    # wca & its children memory usage (in bytes)
    assert_metric(got_metrics, 'wca_memory_usage_bytes',
                  expected_metric_value=WCA_MEMORY_USAGE * 2 * 1024)

    # Measurements metrics about tasks, based on get_measurements mocks.
    cpu_usage = TASK_CPU_USAGE * (len(subcgroups) if subcgroups else 1)
    assert_metric(got_metrics, 'cpu_usage', dict(task_id=t1.task_id),
                  expected_metric_value=cpu_usage)
    assert_metric(got_metrics, 'cpu_usage', dict(task_id=t2.task_id),
                  expected_metric_value=cpu_usage)

    # Test whether application and application_version_name were properly generated using
    #   default runner._task_label_generators defined in constructor of MeasurementsRunner.
    assert_metric(got_metrics, 'cpu_usage',
                  {'application': t1.name, 'application_version_name': ''})

    # Test whether `initial_task_cpu_assignment` label is attached to task metrics.
    assert_metric(got_metrics, 'cpu_usage', {'initial_task_cpu_assignment': '8.0'})


@prepare_runner_patches
@patch('wca.runners.measurement.time.sleep')
def test_measurements_wait(sleep_mock):
    with patch('time.time', return_value=1):
        runner = MeasurementRunner(
            node=Mock(spec=MesosNode,
                      get_tasks=Mock(return_value=[])),
            metrics_storage=Mock(spec=storage.Storage, store=Mock()),
            rdt_enabled=False,
            extra_labels={}
        )

        runner._initialize()
        runner._iterate()
        sleep_mock.assert_called_once_with(1.0)

    with patch('time.time', return_value=1.3):
        runner._iterate()
        sleep_mock.assert_called_with(0.7)
        assert runner._last_iteration == 1.3

    with patch('time.time', return_value=2.5):
        runner._iterate()
        sleep_mock.assert_called_with(0)


@pytest.mark.parametrize('tasks_labels, tasks_measurements, expected_metrics', [
    ({}, {}, []),
    ({'t1_task_id': {'app': 'redis'}}, {}, []),
    ({'t1_task_id': {'app': 'redis'}}, {'t1_task_id': {'cpu_usage': DEFAULT_METRIC_VALUE}},
     [metric('cpu_usage', {'app': 'redis'})]),
])
def test_build_tasks_metrics(tasks_labels, tasks_measurements, expected_metrics):
    assert expected_metrics == _build_tasks_metrics(tasks_labels, tasks_measurements)


@patch('wca.cgroups.Cgroup')
@patch('wca.perf.PerfCounters')
@patch('wca.containers.Container.get_measurements', Mock(return_value={'cpu_usage': 13}))
def test_prepare_tasks_data(*mocks):
    containers = {
        task('/t1', labels={'label_key': 'label_value'}, resources={'cpu': 3}):
            Container('/t1', platform_mock)
    }

    tasks_measurements, tasks_resources, tasks_labels = _prepare_tasks_data(containers)

    assert tasks_measurements == {'t1_task_id': {'cpu_usage': 13}}
    assert tasks_resources == {'t1_task_id': {'cpu': 3}}
    assert tasks_labels == {'t1_task_id': {'label_key': 'label_value'}}


@patch('wca.cgroups.Cgroup')
@patch('wca.resctrl.ResGroup.get_measurements', side_effect=MissingMeasurementException())
@patch('wca.perf.PerfCounters')
def test_prepare_task_data_resgroup_not_found(*mocks):
    containers = {
        task('/t1', labels={'label_key': 'label_value'}, resources={'cpu': 3}):
<<<<<<< HEAD
            Container('/t1', platform_mock, rdt_information, resgroup=ResGroup('/t1'))
=======
            Container('/t1', platform_mock, resgroup=ResGroup('/t1'))
>>>>>>> c123d533
    }
    tasks_measurements, tasks_resources, tasks_labels = \
        _prepare_tasks_data(containers)
    assert tasks_measurements == {}


@patch('wca.cgroups.Cgroup.get_measurements', side_effect=MissingMeasurementException())
@patch('wca.perf.PerfCounters')
def test_prepare_task_data_cgroup_not_found(*mocks):
    containers = {
        task('/t1', labels={'label_key': 'label_value'}, resources={'cpu': 3}):
            Container('/t1', platform_mock)
    }
    tasks_measurements, tasks_resources, tasks_labels = \
        _prepare_tasks_data(containers)
    assert tasks_measurements == {}


@pytest.mark.parametrize('source_val, pattern, repl, expected_val', (
    ('__val__', '__(.*)__', r'\1', 'val'),
    ('example/devel/staging-13/redis.small', r'.*/.*/.*/(.*)\..*', r'\1', 'redis'),
    ('example/devel/staging-13/redis.small', r'non_matching_pattern', r'',
     'example/devel/staging-13/redis.small'),
))
def test_task_label_regex_generator(source_val, pattern, repl, expected_val):
    task1 = task('/t1', labels={'source_key': source_val})
    task_label_regex_generator = TaskLabelRegexGenerator(pattern, repl, 'source_key')
    assert expected_val == task_label_regex_generator.generate(task1)


@patch('wca.runners.measurement.log')
def test_append_additional_labels_to_tasks__generate_returns_None(log_mock):
    """Generate method for generator returns None."""
    class TestTaskLabelGenerator(TaskLabelGenerator):
        def generate(self, task):
            return None

    task1 = task('/t1', labels={'source_key': 'source_val'})
    append_additional_labels_to_tasks(
        {'target_key': TestTaskLabelGenerator()},
        [task1])
    log_mock.debug.assert_called_once()


@patch('wca.runners.measurement.log')
def test_append_additional_labels_to_tasks__overwriting_label(log_mock):
    """Should not ovewrite existing previously label."""
    task1 = task('/t1', labels={'source_key': '__val__'})
    append_additional_labels_to_tasks(
        {'source_key': TaskLabelRegexGenerator('__(.*)__', '\\1', 'non_existing_key')},
        [task1])
    assert task1.labels['source_key'] == '__val__'
    log_mock.debug.assert_called_once()<|MERGE_RESOLUTION|>--- conflicted
+++ resolved
@@ -131,11 +131,7 @@
 def test_prepare_task_data_resgroup_not_found(*mocks):
     containers = {
         task('/t1', labels={'label_key': 'label_value'}, resources={'cpu': 3}):
-<<<<<<< HEAD
-            Container('/t1', platform_mock, rdt_information, resgroup=ResGroup('/t1'))
-=======
             Container('/t1', platform_mock, resgroup=ResGroup('/t1'))
->>>>>>> c123d533
     }
     tasks_measurements, tasks_resources, tasks_labels = \
         _prepare_tasks_data(containers)
