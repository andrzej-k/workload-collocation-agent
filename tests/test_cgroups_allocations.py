--- conflicted
+++ resolved
@@ -19,35 +19,29 @@
 from wca.cgroups_allocations import QuotaAllocationValue, SharesAllocationValue, \
     CPUSetCPUSAllocationValue, CPUSetMEMSAllocationValue
 from wca.containers import Container
-<<<<<<< HEAD
 from wca.metrics import Metric, MetricType
 from wca.platforms import RDTInformation, Platform
-=======
 from wca.platforms import Platform, RDTInformation
 from tests.testing import allocation_metric
->>>>>>> c123d533
 
 
 @patch('wca.perf.PerfCounters')
 @patch('wca.cgroups.Cgroup')
 def test_cgroup_allocations(Cgroup_mock, PerfCounters_mock):
     rdt_information = RDTInformation(True, True, True, True, '0', '0', 0, 0, 0)
-<<<<<<< HEAD
 
-    platform_mock = Mock(spec=Platform, cpus=10, sockets=1, node_cpus={0: [0, 1], 1: [2, 3]})
+    platform_mock = Mock(
+        spec=Platform,
+        cpus=10,
+        sockets=1,
+        rdt_information = rdt_information,
+        node_cpus={0: [0, 1], 1: [2, 3]},
+    )
 
     foo_container = Container(
-        '/somepath', platform=platform_mock,
-        rdt_information=rdt_information)
-=======
-    platform_mock = Mock(
-        spec=Platform,
-        sockets=1,
-        cpus=1,
-        rdt_information=rdt_information)
+        '/somepath', platform=platform_mock)
 
     foo_container = Container('/somepath', platform=platform_mock)
->>>>>>> c123d533
     foo_container._cgroup.allocation_configuration = AllocationConfiguration()
     foo_container._cgroup.platform = platform_mock
 
