--- conflicted
+++ resolved
@@ -18,11 +18,7 @@
 import pytest
 
 from tests.testing import create_open_mock, relative_module_path, _is_dict_match, assert_metric
-<<<<<<< HEAD
-from wca.metrics import MetricName, Metric
-=======
 from wca.metrics import MetricName, MetricMetadata, MetricType, METRICS_METADATA, METRICS_LEVELS
->>>>>>> b1177cc8
 from wca.platforms import Platform, CPUCodeName, parse_proc_stat, parse_proc_meminfo, _parse_cpuinfo, \
     export_metrics_from_measurements
 from wca.platforms import collect_topology_information, collect_platform_information, \
@@ -214,33 +210,12 @@
     ])
 def test_export_metrics_from_measurements(measurements, expected):
     result = export_metrics_from_measurements('PLATFORM__', measurements)
-<<<<<<< HEAD
-    if expected == 1:
-        assert type(result) == Metric
-    elif expected > 1:
-        assert len(result) == expected
-    elif expected == 0:
-        assert result is None \
-=======
     assert len(result) == expected
->>>>>>> b1177cc8
 
 
 class TestMetric(object):
     """To create and delete a test metric from metrics module structures."""
     def __enter__(self):
-<<<<<<< HEAD
-        metrics.MetricName.TEST_METRIC = 'test_metric'
-        metrics.METRICS_METADATA['test_metric'] = metrics.MetricMetadata(
-            metrics.MetricType.COUNTER, 'Non existing metric for unit test.')
-        metrics.METRICS_LEVELS['test_metric'] = ['numa_node', 'container']  # two levels
-
-    def __exit__(self, type, value, traceback):
-        """if exception was raised the metrics structeres will be cleaned up."""
-        del metrics.METRICS_METADATA['test_metric']
-        del metrics.METRICS_LEVELS['test_metric']
-        del metrics.MetricName.TEST_METRIC
-=======
         MetricName.TEST_METRIC = 'test_metric'
         METRICS_METADATA['test_metric'] = MetricMetadata(
             MetricType.COUNTER, 'Non existing metric for unit test.')
@@ -251,7 +226,6 @@
         del METRICS_METADATA['test_metric']
         del METRICS_LEVELS['test_metric']
         del MetricName.TEST_METRIC
->>>>>>> b1177cc8
 
 
 def test_export_metrics_from_measurements_artifical_metric():
