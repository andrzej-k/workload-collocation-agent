# Copyright (c) 2018 Intel Corporation
#
# Licensed under the Apache License, Version 2.0 (the "License");
# you may not use this file except in compliance with the License.
# You may obtain a copy of the License at
#
#     http://www.apache.org/licenses/LICENSE-2.0
#
# Unless required by applicable law or agreed to in writing, software
# distributed under the License is distributed on an "AS IS" BASIS,
# WITHOUT WARRANTIES OR CONDITIONS OF ANY KIND, either express or implied.
# See the License for the specific language governing permissions and
# limitations under the License.


from unittest.mock import patch

import pytest

from tests.testing import create_open_mock, relative_module_path
from wca.metrics import Metric, MetricName
from wca.platforms import Platform, parse_proc_meminfo, parse_proc_stat, \
    collect_topology_information, collect_platform_information, RDTInformation, \
<<<<<<< HEAD
    decode_listformat, parse_node_cpus, parse_node_meminfo, encode_listformat
=======
    CPUCodeName, _parse_cpuinfo
from tests.testing import create_open_mock, relative_module_path, _is_dict_match
>>>>>>> c123d533


@pytest.mark.parametrize("raw_meminfo_output,expected", [
    ("MemTotal:       32815700 kB\n"
     "MemFree:        18245956 kB\n"
     "MemAvailable:   24963992 kB\n"
     "Buffers:         1190812 kB\n"
     "Cached:          6971960 kB\n"
     "SwapCached:            0 kB\n"
     "Active:          8808464 kB\n"
     "Inactive:        4727816 kB\n"
     "Active(anon):    5376088 kB\n",
     6406972 * 1024)

])
def test_parse_proc_meminfo(raw_meminfo_output, expected):
    assert parse_proc_meminfo(raw_meminfo_output) == expected


@pytest.mark.parametrize("raw_proc_state_output,expected", [
    ("cpu  8202889 22275 2138696 483384497 138968 853793 184852 0 0 0\n"
     "cpu0 100 100 100 100 100 100 100 0 0 0\n"
     "cpu1 100 100 100 100 100 100 100 0 0 0\n"
     "cpu2 100 100 100 100 100 100 100 0 0 0\n"
     "cpu3 100 100 100 100 100 100 100 0 0 0\n"
     "cpu4 100 100 100 100 100 100 100 0 0 0\n"
     "cpu5 100 100 100 100 100 100 100 0 0 0\n"
     "cpu6 100 100 100 100 100 100 100 0 0 0\n"
     "cpu7 100 100 100 100 100 100 100 0 0 0\n"
     "intr 768113335 20 0 0 0 0 0 0 0 1 4 0 0 0 0 0 0 0 0 0 0 0 0 0 0 0 0 0\n",
     {0: 500, 1: 500, 2: 500, 3: 500, 4: 500, 5: 500, 6: 500, 7: 500})
])
def test_parse_proc_state(raw_proc_state_output, expected):
    assert parse_proc_stat(raw_proc_state_output) == expected


<<<<<<< HEAD
@pytest.mark.parametrize("filename,expected_cpus,expected_cores,expected_sockets", [
    ('fixtures/procinfo_1socket_4cores_8cpus.txt', 8, 4, 1),
    ('fixtures/procinfo_2sockets_ht.txt', 72, 36, 2),
    ('fixtures/procinfo_2sockets_noht.txt', 28, 28, 2),
])
def test_collect_topology_information(filename, expected_cpus, expected_cores,
                                      expected_sockets):
=======
@pytest.mark.parametrize("filename,expected_cpus,expected_cpu", [
    ('fixtures/procinfo_1socket_4cores_8cpus.txt', 8, {
        'model name': 'Intel(R) Core(TM) i7-4790 CPU @ 3.60GHz',
        'microcode': '0x25',
        'cpu MHz': '800.024',
        'cache size': '8192 KB'
    }),
    ('fixtures/procinfo_2sockets_ht.txt', 72, {}),
    ('fixtures/procinfo_2sockets_noht.txt', 28, {}),
])
def test_collect_topology_information(filename, expected_cpus, expected_cpu):
>>>>>>> c123d533
    with patch('builtins.open',
               new=create_open_mock(
                   {"/proc/cpuinfo": open(relative_module_path(__file__, filename)).read()})
               ):
<<<<<<< HEAD
        got_cpus, got_cores, got_sockets, got_topology = collect_topology_information()
        assert got_cpus == expected_cpus
        assert got_cores == expected_cores
        assert got_sockets == expected_sockets
=======
        got_data = _parse_cpuinfo()
        assert len(got_data) == expected_cpus
        assert _is_dict_match(got_data[0], expected_cpu), 'some keys do not match!'


@patch('builtins.open', new=create_open_mock({
    "/sys/devices/system/cpu/cpu0/topology/physical_package_id": "0",
    "/sys/devices/system/cpu/cpu0/topology/core_id": "0",
    "/sys/devices/system/cpu/cpu1/topology/physical_package_id": "0",
    "/sys/devices/system/cpu/cpu1/topology/core_id": "0",
    "/sys/devices/system/cpu/cpu1/online": "1",
    "/sys/devices/system/cpu/cpu2/online": "0",
    "/sys/devices/system/cpu/cpu3/online": "0",
}))
@patch('os.listdir', return_value=['cpu0', 'cpuidle', 'uevent', 'nohz_full', 'hotplug',
                                   'cpu1', 'cpu2', 'possible', 'offline', 'present',
                                   'power', 'microcode', 'cpu3', 'online',
                                   'vulnerabilities', 'cpufreq', 'intel_pstate',
                                   'isolated', 'kernel_max', 'modalias'])
def test_collect_topology_information_2_cpus_in_1_core_offline_rest_online(*mocks):
    assert (2, 1, 1) == collect_topology_information()
>>>>>>> c123d533


@patch('builtins.open', new=create_open_mock({
    "/sys/devices/system/node/node0/cpulist": "1-2,6-8",
    "/sys/devices/system/node/node1/cpulist": "3,4,5-6",
}))
@patch('os.listdir', return_value=['node0', 'node1', 'ble', 'cpu'])
def test_parse_node_cpus(*mocks):
    node_cpus = parse_node_cpus()
    assert node_cpus == {0: {1, 2, 6, 7, 8}, 1: {3, 4, 5, 6}}


@patch('builtins.open', new=create_open_mock({
    "/sys/fs/resctrl/info/L3/cbm_mask": "fffff",
    "/sys/fs/resctrl/info/L3/min_cbm_bits": "2",
    "/sys/fs/resctrl/info/L3/num_closids": "16",
    "/sys/fs/resctrl/info/MB/bandwidth_gran": "10",
    "/sys/fs/resctrl/info/MB/min_bandwidth": "20",
    "/sys/fs/resctrl/info/MB/num_closids": "8",
    "/sys/fs/resctrl/schemata": "MB:0=100\nL3:0=fffff",
    "/proc/stat": "parsed value mocked below",
    "/proc/meminfo": "parsed value mocked below",
    "/proc/cpuinfo": "model name : intel xeon"
}))
@patch('wca.platforms.os.path.exists', side_effect=lambda path: path in [
    '/sys/fs/resctrl/mon_data/mon_L3_00/llc_occupancy',
    '/sys/fs/resctrl/mon_data/mon_L3_00/mbm_total_bytes'
])
@patch('wca.platforms.get_wca_version', return_value="0.1")
@patch('socket.gethostname', return_value="test_host")
@patch('wca.platforms.parse_proc_meminfo', return_value=1337)
@patch('wca.platforms.parse_proc_stat', return_value={0: 100, 1: 200})
<<<<<<< HEAD
@patch('wca.platforms.parse_node_cpus', return_value={})
@patch('wca.platforms.parse_node_meminfo', return_value=[1, 2])
@patch('wca.platforms.collect_topology_information', return_value=(2, 1, 1, {}))
@patch('time.time', return_value=1536071557.123456)
def test_collect_platform_information(*mocks):
    assert collect_platform_information() == (
        Platform(sockets=1,
                 cores=1,
                 cpus=2,
                 topology={},
                 cpu_model='intel xeon',
                 cpus_usage={0: 100, 1: 200},
                 total_memory_used=1337,
                 timestamp=1536071557.123456,  # timestamp,
                 node_memory_free=1,
                 node_memory_used=2,
                 node_cpus={},
                 rdt_information=RDTInformation(True, True, True, True, 'fffff', '2', 8, 10, 20)
                 ),
=======
@patch('wca.platforms.collect_topology_information', return_value=(2, 1, 1))
@patch('wca.platforms._parse_cpuinfo', return_value=[
    {'model': 0x5E, 'model name': 'intel xeon', 'stepping': 1}])
@patch('time.time', return_value=1536071557.123456)
def test_collect_platform_information(*mocks):
    assert collect_platform_information() == (
        Platform(1, 1, 2, 'intel xeon', 0x5E,
                 CPUCodeName.SKYLAKE, {0: 100, 1: 200},
                 1337, 1536071557.123456,
                 RDTInformation(True, True, True, True, 'fffff', '2', 8, 10, 20)),
>>>>>>> c123d533
        [
            Metric.create_metric_with_metadata(
                name=MetricName.MEM_USAGE, value=1337
            ),
            Metric.create_metric_with_metadata(
                name=MetricName.CPU_USAGE_PER_CPU, value=100, labels={"cpu": "0"}
            ),
            Metric.create_metric_with_metadata(
                name=MetricName.CPU_USAGE_PER_CPU, value=200, labels={"cpu": "1"}
            ),
        ],
        {"sockets": "1", "cores": "1", "cpus": "2", "host": "test_host",
<<<<<<< HEAD
         "wca_version": "0.1", "cpu_model": "intel xeon"}
    )


@pytest.mark.parametrize(
    'raw_cpulist, expected_cpus', [
        ('1,2,3-4,10-11', {1, 2, 3, 4, 10, 11}),
        ('1-2', {1, 2}),
        ('5,1-2', {1, 2, 5}),
        ('1,  2', {1, 2}),
        ('5,1- 2', {1, 2, 5}),
    ])
def test_decode_listform(raw_cpulist, expected_cpus):
    got_cpus = decode_listformat(raw_cpulist)
    assert got_cpus == expected_cpus


@pytest.mark.parametrize(
    'intset, expected_encoded', [
        ({1, 2, 3, 4, 10, 11}, '1,2,3,4,10,11'),
        ({1, 2}, '1,2'),
        ({2, 1}, '1,2'),
        ({}, ''),
    ])
def test_encode_listformat(intset, expected_encoded):
    got_encoded = encode_listformat(intset)
    assert got_encoded == expected_encoded


@patch('builtins.open', new=create_open_mock(
    {'/sys/devices/system/node/node0/meminfo': open(
        relative_module_path(__file__, 'fixtures/sys-devices-system-nodex-meminfo.txt')).read()})
       )
@patch('os.listdir', return_value=['node0'])
def test_parse_node_meminfo(*mocks):
    expected_node_free, expected_node_used = parse_node_meminfo()
    assert expected_node_free == {0: 454466117632}
    assert expected_node_used == {0: 77696421888}
=======
            "wca_version": "0.1", "cpu_model": "intel xeon"}
    )
>>>>>>> c123d533
<|MERGE_RESOLUTION|>--- conflicted
+++ resolved
@@ -19,14 +19,9 @@
 
 from tests.testing import create_open_mock, relative_module_path
 from wca.metrics import Metric, MetricName
-from wca.platforms import Platform, parse_proc_meminfo, parse_proc_stat, \
+from tests.testing import create_open_mock, relative_module_path, _is_dict_match, \
     collect_topology_information, collect_platform_information, RDTInformation, \
-<<<<<<< HEAD
     decode_listformat, parse_node_cpus, parse_node_meminfo, encode_listformat
-=======
-    CPUCodeName, _parse_cpuinfo
-from tests.testing import create_open_mock, relative_module_path, _is_dict_match
->>>>>>> c123d533
 
 
 @pytest.mark.parametrize("raw_meminfo_output,expected", [
@@ -63,15 +58,6 @@
     assert parse_proc_stat(raw_proc_state_output) == expected
 
 
-<<<<<<< HEAD
-@pytest.mark.parametrize("filename,expected_cpus,expected_cores,expected_sockets", [
-    ('fixtures/procinfo_1socket_4cores_8cpus.txt', 8, 4, 1),
-    ('fixtures/procinfo_2sockets_ht.txt', 72, 36, 2),
-    ('fixtures/procinfo_2sockets_noht.txt', 28, 28, 2),
-])
-def test_collect_topology_information(filename, expected_cpus, expected_cores,
-                                      expected_sockets):
-=======
 @pytest.mark.parametrize("filename,expected_cpus,expected_cpu", [
     ('fixtures/procinfo_1socket_4cores_8cpus.txt', 8, {
         'model name': 'Intel(R) Core(TM) i7-4790 CPU @ 3.60GHz',
@@ -83,39 +69,30 @@
     ('fixtures/procinfo_2sockets_noht.txt', 28, {}),
 ])
 def test_collect_topology_information(filename, expected_cpus, expected_cpu):
->>>>>>> c123d533
     with patch('builtins.open',
                new=create_open_mock(
                    {"/proc/cpuinfo": open(relative_module_path(__file__, filename)).read()})
                ):
-<<<<<<< HEAD
+        got_data = _parse_cpuinfo()
+        assert len(got_data) == expected_cpus
+        assert _is_dict_match(got_data[0], expected_cpu), 'some keys do not match!'
+
+
+@pytest.mark.parametrize("filename,expected_cpus,expected_cores,expected_sockets", [
+    ('fixtures/procinfo_1socket_4cores_8cpus.txt', 8, 4, 1),
+    ('fixtures/procinfo_2sockets_ht.txt', 72, 36, 2),
+    ('fixtures/procinfo_2sockets_noht.txt', 28, 28, 2),
+])
+def test_collect_topology_information(filename, expected_cpus, expected_cores,
+                                      expected_sockets):
+    with patch('builtins.open',
+               new=create_open_mock(
+                   {"/proc/cpuinfo": open(relative_module_path(__file__, filename)).read()})
+               ):
         got_cpus, got_cores, got_sockets, got_topology = collect_topology_information()
         assert got_cpus == expected_cpus
         assert got_cores == expected_cores
         assert got_sockets == expected_sockets
-=======
-        got_data = _parse_cpuinfo()
-        assert len(got_data) == expected_cpus
-        assert _is_dict_match(got_data[0], expected_cpu), 'some keys do not match!'
-
-
-@patch('builtins.open', new=create_open_mock({
-    "/sys/devices/system/cpu/cpu0/topology/physical_package_id": "0",
-    "/sys/devices/system/cpu/cpu0/topology/core_id": "0",
-    "/sys/devices/system/cpu/cpu1/topology/physical_package_id": "0",
-    "/sys/devices/system/cpu/cpu1/topology/core_id": "0",
-    "/sys/devices/system/cpu/cpu1/online": "1",
-    "/sys/devices/system/cpu/cpu2/online": "0",
-    "/sys/devices/system/cpu/cpu3/online": "0",
-}))
-@patch('os.listdir', return_value=['cpu0', 'cpuidle', 'uevent', 'nohz_full', 'hotplug',
-                                   'cpu1', 'cpu2', 'possible', 'offline', 'present',
-                                   'power', 'microcode', 'cpu3', 'online',
-                                   'vulnerabilities', 'cpufreq', 'intel_pstate',
-                                   'isolated', 'kernel_max', 'modalias'])
-def test_collect_topology_information_2_cpus_in_1_core_offline_rest_online(*mocks):
-    assert (2, 1, 1) == collect_topology_information()
->>>>>>> c123d533
 
 
 @patch('builtins.open', new=create_open_mock({
@@ -148,10 +125,11 @@
 @patch('socket.gethostname', return_value="test_host")
 @patch('wca.platforms.parse_proc_meminfo', return_value=1337)
 @patch('wca.platforms.parse_proc_stat', return_value={0: 100, 1: 200})
-<<<<<<< HEAD
 @patch('wca.platforms.parse_node_cpus', return_value={})
 @patch('wca.platforms.parse_node_meminfo', return_value=[1, 2])
 @patch('wca.platforms.collect_topology_information', return_value=(2, 1, 1, {}))
+@patch('wca.platforms._parse_cpuinfo', return_value=[
+    {'model': 0x5E, 'model name': 'intel xeon', 'stepping': 1}])
 @patch('time.time', return_value=1536071557.123456)
 def test_collect_platform_information(*mocks):
     assert collect_platform_information() == (
@@ -160,6 +138,8 @@
                  cpus=2,
                  topology={},
                  cpu_model='intel xeon',
+                 cpu_model_number=0x5E,
+                 cpu_codename=CPUCodeName.SKYLAKE,
                  cpus_usage={0: 100, 1: 200},
                  total_memory_used=1337,
                  timestamp=1536071557.123456,  # timestamp,
@@ -168,18 +148,6 @@
                  node_cpus={},
                  rdt_information=RDTInformation(True, True, True, True, 'fffff', '2', 8, 10, 20)
                  ),
-=======
-@patch('wca.platforms.collect_topology_information', return_value=(2, 1, 1))
-@patch('wca.platforms._parse_cpuinfo', return_value=[
-    {'model': 0x5E, 'model name': 'intel xeon', 'stepping': 1}])
-@patch('time.time', return_value=1536071557.123456)
-def test_collect_platform_information(*mocks):
-    assert collect_platform_information() == (
-        Platform(1, 1, 2, 'intel xeon', 0x5E,
-                 CPUCodeName.SKYLAKE, {0: 100, 1: 200},
-                 1337, 1536071557.123456,
-                 RDTInformation(True, True, True, True, 'fffff', '2', 8, 10, 20)),
->>>>>>> c123d533
         [
             Metric.create_metric_with_metadata(
                 name=MetricName.MEM_USAGE, value=1337
@@ -192,8 +160,7 @@
             ),
         ],
         {"sockets": "1", "cores": "1", "cpus": "2", "host": "test_host",
-<<<<<<< HEAD
-         "wca_version": "0.1", "cpu_model": "intel xeon"}
+            "wca_version": "0.1", "cpu_model": "intel xeon"}
     )
 
 
@@ -230,8 +197,4 @@
 def test_parse_node_meminfo(*mocks):
     expected_node_free, expected_node_used = parse_node_meminfo()
     assert expected_node_free == {0: 454466117632}
-    assert expected_node_used == {0: 77696421888}
-=======
-            "wca_version": "0.1", "cpu_model": "intel xeon"}
-    )
->>>>>>> c123d533
+    assert expected_node_used == {0: 77696421888}