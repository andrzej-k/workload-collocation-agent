# Copyright (c) 2018 Intel Corporation
#
# Licensed under the Apache License, Version 2.0 (the "License");
# you may not use this file except in compliance with the License.
# You may obtain a copy of the License at
#
#     http://www.apache.org/licenses/LICENSE-2.0
#
# Unless required by applicable law or agreed to in writing, software
# distributed under the License is distributed on an "AS IS" BASIS,
# WITHOUT WARRANTIES OR CONDITIONS OF ANY KIND, either express or implied.
# See the License for the specific language governing permissions and
# limitations under the License.


from unittest.mock import patch

import pytest

from tests.testing import create_open_mock, relative_module_path, _is_dict_match
from wca.metrics import Metric, MetricName
<<<<<<< HEAD
from wca.platforms import Platform, parse_proc_meminfo, parse_proc_stat, \
    collect_topology_information, collect_platform_information, RDTInformation, \
    CPUCodeName, _parse_cpuinfo
=======
from wca.platforms import Platform, CPUCodeName, parse_proc_stat, parse_proc_meminfo, _parse_cpuinfo
from wca.platforms import collect_topology_information, collect_platform_information, \
    RDTInformation, decode_listformat, parse_node_cpus, parse_node_meminfo, encode_listformat
>>>>>>> 873e7186


@pytest.mark.parametrize("raw_meminfo_output,expected", [
    ("MemTotal:       32815700 kB\n"
     "MemFree:        18245956 kB\n"
     "MemAvailable:   24963992 kB\n"
     "Buffers:         1190812 kB\n"
     "Cached:          6971960 kB\n"
     "SwapCached:            0 kB\n"
     "Active:          8808464 kB\n"
     "Inactive:        4727816 kB\n"
     "Active(anon):    5376088 kB\n",
     6406972 * 1024)

])
def test_parse_proc_meminfo(raw_meminfo_output, expected):
    assert parse_proc_meminfo(raw_meminfo_output) == expected


@pytest.mark.parametrize("raw_proc_state_output,expected", [
    ("cpu  8202889 22275 2138696 483384497 138968 853793 184852 0 0 0\n"
     "cpu0 100 100 100 100 100 100 100 0 0 0\n"
     "cpu1 100 100 100 100 100 100 100 0 0 0\n"
     "cpu2 100 100 100 100 100 100 100 0 0 0\n"
     "cpu3 100 100 100 100 100 100 100 0 0 0\n"
     "cpu4 100 100 100 100 100 100 100 0 0 0\n"
     "cpu5 100 100 100 100 100 100 100 0 0 0\n"
     "cpu6 100 100 100 100 100 100 100 0 0 0\n"
     "cpu7 100 100 100 100 100 100 100 0 0 0\n"
     "intr 768113335 20 0 0 0 0 0 0 0 1 4 0 0 0 0 0 0 0 0 0 0 0 0 0 0 0 0 0\n",
     {0: 500, 1: 500, 2: 500, 3: 500, 4: 500, 5: 500, 6: 500, 7: 500})
])
def test_parse_proc_state(raw_proc_state_output, expected):
    assert parse_proc_stat(raw_proc_state_output) == expected


@pytest.mark.parametrize("filename,expected_cpus,expected_cpu", [
    ('fixtures/procinfo_1socket_4cores_8cpus.txt', 8, {
        'model name': 'Intel(R) Core(TM) i7-4790 CPU @ 3.60GHz',
        'microcode': '0x25',
        'cpu MHz': '800.024',
        'cache size': '8192 KB'
    }),
    ('fixtures/procinfo_2sockets_ht.txt', 72, {}),
    ('fixtures/procinfo_2sockets_noht.txt', 28, {}),
])
def test_parse_cpu_info(filename, expected_cpus, expected_cpu):
    with patch('builtins.open',
               new=create_open_mock(
                   {"/proc/cpuinfo": open(relative_module_path(__file__, filename)).read()})
               ):
        got_data = _parse_cpuinfo()
        assert len(got_data) == expected_cpus
        assert _is_dict_match(got_data[0], expected_cpu), 'some keys do not match!'


@pytest.mark.parametrize("filename,expected_cpus,expected_cores,expected_sockets", [
    ('fixtures/procinfo_1socket_4cores_8cpus.txt', 8, 4, 1),
    ('fixtures/procinfo_2sockets_ht.txt', 72, 36, 2),
    ('fixtures/procinfo_2sockets_noht.txt', 28, 28, 2),
])
def test_collect_topology_information(filename, expected_cpus, expected_cores,
                                      expected_sockets):
    with patch('builtins.open',
               new=create_open_mock(
                   {"/proc/cpuinfo": open(relative_module_path(__file__, filename)).read()})
               ):
        cpuinfo = _parse_cpuinfo()
        got_cpus, got_cores, got_sockets, got_topology = collect_topology_information(cpuinfo)
        assert got_cpus == expected_cpus
        assert got_cores == expected_cores
        assert got_sockets == expected_sockets


@patch('builtins.open', new=create_open_mock({
    "/sys/devices/system/node/node0/cpulist": "1-2,6-8",
    "/sys/devices/system/node/node1/cpulist": "3,4,5-6",
}))
@patch('os.listdir', return_value=['node0', 'node1', 'ble', 'cpu'])
def test_parse_node_cpus(*mocks):
    node_cpus = parse_node_cpus()
    assert node_cpus == {0: {1, 2, 6, 7, 8}, 1: {3, 4, 5, 6}}


@pytest.mark.skip("TO BE FIXED AFTER MERGED WITH NUMA")
@patch('builtins.open', new=create_open_mock({
    "/sys/fs/resctrl/info/L3/cbm_mask": "fffff",
    "/sys/fs/resctrl/info/L3/min_cbm_bits": "2",
    "/sys/fs/resctrl/info/L3/num_closids": "16",
    "/sys/fs/resctrl/info/MB/bandwidth_gran": "10",
    "/sys/fs/resctrl/info/MB/min_bandwidth": "20",
    "/sys/fs/resctrl/info/MB/num_closids": "8",
    "/sys/fs/resctrl/schemata": "MB:0=100\nL3:0=fffff",
    "/proc/stat": "parsed value mocked below",
    "/proc/meminfo": "parsed value mocked below",
    "/proc/cpuinfo": "model name : intel xeon"
}))
@patch('wca.platforms.os.path.exists', side_effect=lambda path: path in [
    '/sys/fs/resctrl/mon_data/mon_L3_00/llc_occupancy',
    '/sys/fs/resctrl/mon_data/mon_L3_00/mbm_total_bytes'
])
@patch('wca.platforms.get_wca_version', return_value="0.1")
@patch('socket.gethostname', return_value="test_host")
@patch('wca.platforms.parse_proc_meminfo', return_value=1337)
@patch('wca.platforms.read_proc_meminfo', return_value='does not matter, because parse is mocked')
@patch('wca.platforms.parse_proc_stat', return_value={0: 100, 1: 200})
<<<<<<< HEAD
@patch('wca.platforms.read_proc_stat', return_value='noop, because above parse is mocked')
@patch('wca.platforms.collect_topology_information', return_value=(2, 1, 1))
=======
@patch('wca.platforms.parse_node_cpus', return_value={})
@patch('wca.platforms.parse_node_meminfo', return_value=[{0: 1}, {0: 2}])
@patch('wca.platforms.collect_topology_information', return_value=(2, 1, 1, {}))
>>>>>>> 873e7186
@patch('wca.platforms._parse_cpuinfo', return_value=[
    {'model': 0x5E, 'model name': 'intel xeon', 'stepping': 1}])
@patch('wca.platforms.get_platform_static_information', return_value={})
@patch('time.time', return_value=1536071557.123456)
def test_collect_platform_information(*mocks):
<<<<<<< HEAD
    got_information = collect_platform_information()
    expected_information = (
        Platform(1, 1, 2, 'intel xeon', 0x5E,
                 CPUCodeName.SKYLAKE, {0: 100, 1: 200},
                 1337, 1536071557.123456,
                 RDTInformation(True, True, True, True, 'fffff', '2', 8, 10, 20), {}),
        [
            Metric.create_metric_with_metadata(
                name='platform__' + MetricName.MEM_USAGE, value=1337
            ),
            Metric.create_metric_with_metadata(
                name='platform__' + MetricName.CPU_USAGE_PER_CPU, value=100, labels={"cpu": "0"}
            ),
            Metric.create_metric_with_metadata(
                name='platform__' + MetricName.CPU_USAGE_PER_CPU, value=200, labels={"cpu": "1"}
            ),
            Metric(name='platform__topology_cores', value=1, labels={}),
            Metric(name='platform__topology_cpus', value=2, labels={}),
            Metric(name='platform__topology_sockets', value=1, labels={}),
        ],
        {"sockets": "1", "cores": "1", "cpus": "2", "host": "test_host",
         "wca_version": "0.1", "cpu_model": "intel xeon"}
    )
    assert got_information == expected_information
=======
    got_platform, got_metrics, got_labels = collect_platform_information()

    assert got_platform == Platform(
        sockets=1,
        cores=1,
        cpus=2,
        topology={},
        cpu_model='intel xeon',
        cpu_model_number=0x5E,
        cpu_codename=CPUCodeName.SKYLAKE,
        cpus_usage={0: 100, 1: 200},
        total_memory_used=1337,
        timestamp=1536071557.123456,  # timestamp,
        node_memory_free={0: 1},
        node_memory_used={0: 2},
        node_cpus={},
        rdt_information=RDTInformation(True, True, True, True, 'fffff', '2', 8, 10, 20)
    )

    assert got_metrics == [
        Metric.create_metric_with_metadata(
            name=MetricName.MEM_USAGE, value=1337
        ),
        Metric.create_metric_with_metadata(
            name=MetricName.CPU_USAGE_PER_CPU, value=100, labels={"cpu": "0"}
        ),
        Metric.create_metric_with_metadata(
            name=MetricName.CPU_USAGE_PER_CPU, value=200, labels={"cpu": "1"}
        ),
    ]
    assert got_labels == {"sockets": "1", "cores": "1", "cpus": "2", "host": "test_host",
                          "wca_version": "0.1", "cpu_model": "intel xeon"}


@pytest.mark.parametrize(
    'raw_cpulist, expected_cpus', [
        ('1,2,3-4,10-11', {1, 2, 3, 4, 10, 11}),
        ('1-2', {1, 2}),
        ('5,1-2', {1, 2, 5}),
        ('1,  2', {1, 2}),
        ('5,1- 2', {1, 2, 5}),
    ])
def test_decode_listform(raw_cpulist, expected_cpus):
    got_cpus = decode_listformat(raw_cpulist)
    assert got_cpus == expected_cpus


@pytest.mark.parametrize(
    'intset, expected_encoded', [
        ({1, 2, 3, 4, 10, 11}, '1,2,3,4,10,11'),
        ({1, 2}, '1,2'),
        ({2, 1}, '1,2'),
        ({}, ''),
    ])
def test_encode_listformat(intset, expected_encoded):
    got_encoded = encode_listformat(intset)
    assert got_encoded == expected_encoded


@patch('builtins.open', new=create_open_mock(
    {'/sys/devices/system/node/node0/meminfo': open(
        relative_module_path(__file__, 'fixtures/sys-devices-system-nodex-meminfo.txt')).read()})
       )
@patch('os.listdir', return_value=['node0'])
def test_parse_node_meminfo(*mocks):
    expected_node_free, expected_node_used = parse_node_meminfo()
    assert expected_node_free == {0: 454466117632}
    assert expected_node_used == {0: 77696421888}
>>>>>>> 873e7186
<|MERGE_RESOLUTION|>--- conflicted
+++ resolved
@@ -19,15 +19,14 @@
 
 from tests.testing import create_open_mock, relative_module_path, _is_dict_match
 from wca.metrics import Metric, MetricName
-<<<<<<< HEAD
 from wca.platforms import Platform, parse_proc_meminfo, parse_proc_stat, \
     collect_topology_information, collect_platform_information, RDTInformation, \
     CPUCodeName, _parse_cpuinfo
-=======
+from tests.testing import create_open_mock, relative_module_path, _is_dict_match
+from wca.metrics import Metric, MetricName
 from wca.platforms import Platform, CPUCodeName, parse_proc_stat, parse_proc_meminfo, _parse_cpuinfo
 from wca.platforms import collect_topology_information, collect_platform_information, \
     RDTInformation, decode_listformat, parse_node_cpus, parse_node_meminfo, encode_listformat
->>>>>>> 873e7186
 
 
 @pytest.mark.parametrize("raw_meminfo_output,expected", [
@@ -134,20 +133,84 @@
 @patch('wca.platforms.parse_proc_meminfo', return_value=1337)
 @patch('wca.platforms.read_proc_meminfo', return_value='does not matter, because parse is mocked')
 @patch('wca.platforms.parse_proc_stat', return_value={0: 100, 1: 200})
-<<<<<<< HEAD
-@patch('wca.platforms.read_proc_stat', return_value='noop, because above parse is mocked')
-@patch('wca.platforms.collect_topology_information', return_value=(2, 1, 1))
-=======
 @patch('wca.platforms.parse_node_cpus', return_value={})
 @patch('wca.platforms.parse_node_meminfo', return_value=[{0: 1}, {0: 2}])
 @patch('wca.platforms.collect_topology_information', return_value=(2, 1, 1, {}))
->>>>>>> 873e7186
+@patch('wca.platforms.read_proc_stat', return_value='noop, because above parse is mocked')
+@patch('wca.platforms.collect_topology_information', return_value=(2, 1, 1))
 @patch('wca.platforms._parse_cpuinfo', return_value=[
     {'model': 0x5E, 'model name': 'intel xeon', 'stepping': 1}])
 @patch('wca.platforms.get_platform_static_information', return_value={})
 @patch('time.time', return_value=1536071557.123456)
 def test_collect_platform_information(*mocks):
-<<<<<<< HEAD
+    got_platform, got_metrics, got_labels = collect_platform_information()
+
+    assert got_platform == Platform(
+        sockets=1,
+        cores=1,
+        cpus=2,
+        topology={},
+        cpu_model='intel xeon',
+        cpu_model_number=0x5E,
+        cpu_codename=CPUCodeName.SKYLAKE,
+        cpus_usage={0: 100, 1: 200},
+        total_memory_used=1337,
+        timestamp=1536071557.123456,  # timestamp,
+        node_memory_free={0: 1},
+        node_memory_used={0: 2},
+        node_cpus={},
+        rdt_information=RDTInformation(True, True, True, True, 'fffff', '2', 8, 10, 20)
+    )
+
+    assert got_metrics == [
+        Metric.create_metric_with_metadata(
+            name=MetricName.MEM_USAGE, value=1337
+        ),
+        Metric.create_metric_with_metadata(
+            name=MetricName.CPU_USAGE_PER_CPU, value=100, labels={"cpu": "0"}
+        ),
+        Metric.create_metric_with_metadata(
+            name=MetricName.CPU_USAGE_PER_CPU, value=200, labels={"cpu": "1"}
+        ),
+    ]
+    assert got_labels == {"sockets": "1", "cores": "1", "cpus": "2", "host": "test_host",
+                          "wca_version": "0.1", "cpu_model": "intel xeon"}
+
+
+@pytest.mark.parametrize(
+    'raw_cpulist, expected_cpus', [
+        ('1,2,3-4,10-11', {1, 2, 3, 4, 10, 11}),
+        ('1-2', {1, 2}),
+        ('5,1-2', {1, 2, 5}),
+        ('1,  2', {1, 2}),
+        ('5,1- 2', {1, 2, 5}),
+    ])
+def test_decode_listform(raw_cpulist, expected_cpus):
+    got_cpus = decode_listformat(raw_cpulist)
+    assert got_cpus == expected_cpus
+
+
+@pytest.mark.parametrize(
+    'intset, expected_encoded', [
+        ({1, 2, 3, 4, 10, 11}, '1,2,3,4,10,11'),
+        ({1, 2}, '1,2'),
+        ({2, 1}, '1,2'),
+        ({}, ''),
+    ])
+def test_encode_listformat(intset, expected_encoded):
+    got_encoded = encode_listformat(intset)
+    assert got_encoded == expected_encoded
+
+
+@patch('builtins.open', new=create_open_mock(
+    {'/sys/devices/system/node/node0/meminfo': open(
+        relative_module_path(__file__, 'fixtures/sys-devices-system-nodex-meminfo.txt')).read()})
+       )
+@patch('os.listdir', return_value=['node0'])
+def test_parse_node_meminfo(*mocks):
+    expected_node_free, expected_node_used = parse_node_meminfo()
+    assert expected_node_free == {0: 454466117632}
+    assert expected_node_used == {0: 77696421888}
     got_information = collect_platform_information()
     expected_information = (
         Platform(1, 1, 2, 'intel xeon', 0x5E,
@@ -171,74 +234,4 @@
         {"sockets": "1", "cores": "1", "cpus": "2", "host": "test_host",
          "wca_version": "0.1", "cpu_model": "intel xeon"}
     )
-    assert got_information == expected_information
-=======
-    got_platform, got_metrics, got_labels = collect_platform_information()
-
-    assert got_platform == Platform(
-        sockets=1,
-        cores=1,
-        cpus=2,
-        topology={},
-        cpu_model='intel xeon',
-        cpu_model_number=0x5E,
-        cpu_codename=CPUCodeName.SKYLAKE,
-        cpus_usage={0: 100, 1: 200},
-        total_memory_used=1337,
-        timestamp=1536071557.123456,  # timestamp,
-        node_memory_free={0: 1},
-        node_memory_used={0: 2},
-        node_cpus={},
-        rdt_information=RDTInformation(True, True, True, True, 'fffff', '2', 8, 10, 20)
-    )
-
-    assert got_metrics == [
-        Metric.create_metric_with_metadata(
-            name=MetricName.MEM_USAGE, value=1337
-        ),
-        Metric.create_metric_with_metadata(
-            name=MetricName.CPU_USAGE_PER_CPU, value=100, labels={"cpu": "0"}
-        ),
-        Metric.create_metric_with_metadata(
-            name=MetricName.CPU_USAGE_PER_CPU, value=200, labels={"cpu": "1"}
-        ),
-    ]
-    assert got_labels == {"sockets": "1", "cores": "1", "cpus": "2", "host": "test_host",
-                          "wca_version": "0.1", "cpu_model": "intel xeon"}
-
-
-@pytest.mark.parametrize(
-    'raw_cpulist, expected_cpus', [
-        ('1,2,3-4,10-11', {1, 2, 3, 4, 10, 11}),
-        ('1-2', {1, 2}),
-        ('5,1-2', {1, 2, 5}),
-        ('1,  2', {1, 2}),
-        ('5,1- 2', {1, 2, 5}),
-    ])
-def test_decode_listform(raw_cpulist, expected_cpus):
-    got_cpus = decode_listformat(raw_cpulist)
-    assert got_cpus == expected_cpus
-
-
-@pytest.mark.parametrize(
-    'intset, expected_encoded', [
-        ({1, 2, 3, 4, 10, 11}, '1,2,3,4,10,11'),
-        ({1, 2}, '1,2'),
-        ({2, 1}, '1,2'),
-        ({}, ''),
-    ])
-def test_encode_listformat(intset, expected_encoded):
-    got_encoded = encode_listformat(intset)
-    assert got_encoded == expected_encoded
-
-
-@patch('builtins.open', new=create_open_mock(
-    {'/sys/devices/system/node/node0/meminfo': open(
-        relative_module_path(__file__, 'fixtures/sys-devices-system-nodex-meminfo.txt')).read()})
-       )
-@patch('os.listdir', return_value=['node0'])
-def test_parse_node_meminfo(*mocks):
-    expected_node_free, expected_node_used = parse_node_meminfo()
-    assert expected_node_free == {0: 454466117632}
-    assert expected_node_used == {0: 77696421888}
->>>>>>> 873e7186
+    assert got_information == expected_information