# Copyright (c) 2018 Intel Corporation
#
# Licensed under the Apache License, Version 2.0 (the "License");
# you may not use this file except in compliance with the License.
# You may obtain a copy of the License at
#
#     http://www.apache.org/licenses/LICENSE-2.0
#
# Unless required by applicable law or agreed to in writing, software
# distributed under the License is distributed on an "AS IS" BASIS,
# WITHOUT WARRANTIES OR CONDITIONS OF ANY KIND, either express or implied.
# See the License for the specific language governing permissions and
# limitations under the License.


"""Module for independent simple helper functions."""

import os
from typing import List, Dict, Union
from unittest.mock import mock_open, Mock, patch

from owca.allocators import AllocationConfiguration
from owca.containers import Container
from owca.detectors import ContendedResource, ContentionAnomaly, _create_uuid_from_tasks_ids
from owca.nodes import TaskId, Task
from owca.metrics import Metric, MetricType
from owca.resctrl import ResGroup


def relative_module_path(module_file, relative_path):
    """Returns path relative to current python module."""
    dir_path = os.path.dirname(os.path.realpath(module_file))
    return os.path.join(dir_path, relative_path)


def create_open_mock(paths: Dict[str, Mock]):
    """Creates open_mocks registry based on multiple path.

    You can access created open_mocks by using __getitem__ functions like this:
    OpenMock({'path':'body')['path']. Useful for write mocks assertions.

    For typical example of usage, check tests/test_testing:test_create_open_mock()

    """

    class OpenMock:
        def __init__(self, paths: Dict[str, Union[str, Mock]]):
            self.paths = {os.path.normpath(k): v for k, v in paths.items()}
            self._mocks = {}

        def __call__(self, path, mode='rb'):
            """Used instead of open function."""
            path = os.path.normpath(path)
            if path not in self.paths:
                raise Exception('opening %r is not mocked with OpenMock!' % path)
            mock_or_str = self.paths[path]
            if isinstance(mock_or_str, str) or isinstance(mock_or_str, bytes):
                mock = mock_open(read_data=mock_or_str)
                self._mocks[path] = mock
            else:
                mock = self.paths[path]
            return mock(path, mode)

        def __getitem__(self, path):
            path = os.path.normpath(path)
            if path not in self._mocks:
                raise Exception('mock %r was not open!' % path)

            return self._mocks[path]

    return OpenMock(paths)


def anomaly_metrics(contended_task_id: TaskId, contending_task_ids: List[TaskId]):
    """Helper method to create metric based on anomaly.
    uuid is used if provided.
    """
    metrics = []
    for task_id in contending_task_ids:
        uuid = _create_uuid_from_tasks_ids(contending_task_ids + [contended_task_id])
        metrics.append(Metric(
            name='anomaly',
            value=1,
            labels=dict(
                contended_task_id=contended_task_id, contending_task_id=task_id,
                resource=ContendedResource.MEMORY_BW, uuid=uuid, type='contention'
            ),
            type=MetricType.COUNTER
        ))
    return metrics


def anomaly(contended_task_id: TaskId, contending_task_ids: List[TaskId],
            metrics: List[Metric] = None):
    """Helper method to create simple anomaly for single task.
    It is always about memory contention."""
    return ContentionAnomaly(
        contended_task_id=contended_task_id,
        contending_task_ids=contending_task_ids,
        resource=ContendedResource.MEMORY_BW,
        metrics=metrics or [],
    )


def task(cgroup_path, labels=None, resources=None):
    """Helper method to create task with default values."""
<<<<<<< HEAD
    prefix = cgroup_path.replace('/', '')
    return MesosTask(
        cgroup_path=cgroup_path,
        name=prefix + '_tasks_name',
        executor_pid=1,
        container_id=prefix + '_container_id',
        task_id=prefix + '_task_id',
        executor_id=prefix + '_executor_id',
        agent_id=prefix + '_agent_id',
=======
    return Task(
        cgroup_path=cgroup_path,
        name='name-' + cgroup_path,
        task_id='task-id-' + cgroup_path,
>>>>>>> 0f05e97d
        labels=labels or dict(),
        resources=resources or dict()
    )


def container(cgroup_path, resgroup_name=None, with_config=False):
    """Helper method to create container with patched subsystems."""
    with patch('owca.containers.ResGroup'), patch('owca.containers.PerfCounters'):
        return Container(
            cgroup_path,
            rdt_enabled=False, platform_cpus=1,
            allocation_configuration=AllocationConfiguration() if with_config else None,
            resgroup=ResGroup(name=resgroup_name) if resgroup_name is not None else None
        )


def metric(name, labels=None):
    """Helper method to create metric with default values. Value is ignored during tests."""
    return Metric(name=name, value=1234, labels=labels or {})


def allocation_metric(allocation_type, value, **labels):
    """Helper to create allocation typed like metric"""

    name = labels.pop('name', 'allocation')

    if allocation_type is not None:
        labels = dict(allocation_type=allocation_type, **(labels or dict()))

    return Metric(
        name='%s_%s' % (name, allocation_type),
        type=MetricType.GAUGE,
        value=value,
        labels=labels
    )<|MERGE_RESOLUTION|>--- conflicted
+++ resolved
@@ -104,22 +104,11 @@
 
 def task(cgroup_path, labels=None, resources=None):
     """Helper method to create task with default values."""
-<<<<<<< HEAD
     prefix = cgroup_path.replace('/', '')
-    return MesosTask(
+    return Task(
         cgroup_path=cgroup_path,
         name=prefix + '_tasks_name',
-        executor_pid=1,
-        container_id=prefix + '_container_id',
         task_id=prefix + '_task_id',
-        executor_id=prefix + '_executor_id',
-        agent_id=prefix + '_agent_id',
-=======
-    return Task(
-        cgroup_path=cgroup_path,
-        name='name-' + cgroup_path,
-        task_id='task-id-' + cgroup_path,
->>>>>>> 0f05e97d
         labels=labels or dict(),
         resources=resources or dict()
     )
