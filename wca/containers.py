# Copyright (c) 2018 Intel Corporation
#
# Licensed under the Apache License, Version 2.0 (the "License");
# you may not use this file except in compliance with the License.
# You may obtain a copy of the License at
#
#     http://www.apache.org/licenses/LICENSE-2.0
#
# Unless required by applicable law or agreed to in writing, software
# distributed under the License is distributed on an "AS IS" BASIS,
# WITHOUT WARRANTIES OR CONDITIONS OF ANY KIND, either express or implied.
# See the License for the specific language governing permissions and
# limitations under the License.


import logging
import pprint
from typing import List, Optional, Dict

from abc import ABC, abstractmethod

from wca import cgroups
from wca import logger
from wca import perf
from wca import resctrl
from wca.allocators import AllocationConfiguration, TaskAllocations
from wca.logger import TRACE
from wca.metrics import Measurements, merge_measurements, DerivedMetricsGenerator
from wca.nodes import Task
<<<<<<< HEAD
from wca.platforms import RDTInformation, Platform
=======
from wca.platforms import Platform
>>>>>>> c123d533
from wca.profiling import profiler
from wca.resctrl import ResGroup

log = logging.getLogger(__name__)

CPU_USAGE = 'cpuacct.usage'


def flatten_measurements(measurements: List[Measurements]):
    all_measurements_flat = dict()

    for measurement in measurements:
        assert not set(measurement.keys()) & set(all_measurements_flat.keys()), \
            'When flatting measurements the keys should not overlap!'
        all_measurements_flat.update(measurement)
    return all_measurements_flat


def _sanitize_cgroup_path(cgroup_path):
    assert cgroup_path.startswith('/'), 'Provide cgroup_path with leading /'
    # cgroup path without leading '/'
    relative_cgroup_path = cgroup_path[1:]
    # Resctrl group is flat so flatten then cgroup hierarchy.
    return relative_cgroup_path.replace('/', '-')


class ContainerInterface(ABC):
    @abstractmethod
    def set_resgroup(self, resgroup: ResGroup):
        ...

    @abstractmethod
    def get_resgroup(self) -> ResGroup:
        ...

    @abstractmethod
    def get_name(self) -> str:
        """Returns cgroup_path cleaned."""

    @abstractmethod
    def get_cgroup(self) -> cgroups.Cgroup:
        ...

    @abstractmethod
    def get_subcgroups(self) -> List[cgroups.Cgroup]:
        ...

    @abstractmethod
    def get_cgroup_path(self) -> str:
        ...

    @abstractmethod
    def get_pids(self) -> List[str]:
        ...

    @abstractmethod
    def sync(self) -> None:
        ...

    @abstractmethod
    def get_measurements(self) -> Measurements:
        ...

    @abstractmethod
    def cleanup(self) -> None:
        ...

    @abstractmethod
    def get_allocations(self) -> TaskAllocations:
        ...


class ContainerSet(ContainerInterface):
    def __init__(self,
<<<<<<< HEAD
                 cgroup_path: str, cgroup_paths: List[str], platform: Platform,
                 rdt_information: Optional[RDTInformation],
=======
                 cgroup_path: str, cgroup_paths: List[str],
                 platform: Platform,
>>>>>>> c123d533
                 allocation_configuration: Optional[AllocationConfiguration] = None,
                 resgroup: ResGroup = None,
                 event_names: List[str] = None,
                 enable_derived_metrics: bool = False
                 ):
        self._cgroup_path = cgroup_path
        self._name = _sanitize_cgroup_path(self._cgroup_path)
        self._allocation_configuration = allocation_configuration

        self._platform = platform
        self._resgroup = resgroup

        # Create Cgroup object representing itself.
        self._cgroup = cgroups.Cgroup(
            cgroup_path=self._cgroup_path,
<<<<<<< HEAD
            platform=platform,
=======
            platform_cpus=platform.cpus,
            platform_sockets=platform.sockets,
>>>>>>> c123d533
            allocation_configuration=allocation_configuration)

        # Create Cgroup objects for children.
        self._subcontainers: Dict[str, Container] = {}
        for cgroup_path in cgroup_paths:
            self._subcontainers[cgroup_path] = Container(
                cgroup_path=cgroup_path,
<<<<<<< HEAD
                rdt_information=None,
=======
>>>>>>> c123d533
                platform=platform,
                allocation_configuration=allocation_configuration,
                event_names=event_names,
                enable_derived_metrics=enable_derived_metrics,
            )

    def get_subcgroups(self) -> List[cgroups.Cgroup]:
        return [container.get_cgroup() for container in self._subcontainers.values()]

    def set_resgroup(self, resgroup: ResGroup):
        self._resgroup = resgroup

    def get_resgroup(self) -> ResGroup:
        return self._resgroup

    def get_name(self) -> str:
        return self._name

    def get_cgroup(self) -> cgroups.Cgroup:
        return self._cgroup

    def get_cgroup_path(self) -> str:
        return self._cgroup_path

    def get_pids(self) -> List[str]:
        all_pids = []
        for container in self._subcontainers.values():
            all_pids.extend(container.get_pids())
        return all_pids

    def sync(self):
        """Called every run iteration to keep pids of cgroup and resctrl in sync."""
        if self._platform.rdt_information:
            self._resgroup.add_pids(pids=self.get_pids(), mongroup_name=self._name)

    def get_measurements(self) -> Measurements:
        measurements = dict()

        # Merge cgroup and perf_counters measurements. As we set rdt_enabled to False
        #   for subcontainers, it will ignore rdt measurements.
        measurements_list: List[Measurements] = [container.get_measurements()
                                                 for container in self._subcontainers.values()]

        merged_measurements = merge_measurements(measurements_list)
        measurements.update(merged_measurements)

        # Resgroup management is entirely done in this class.
        if self._platform.rdt_information and \
                self._platform.rdt_information.is_monitoring_enabled():
            assert self._resgroup, \
                'resgroup should be set, when rdt_information and monitoring is enabled!'
            measurements.update(
                self._resgroup.get_measurements(
                    self._name, self._platform.rdt_information.rdt_mb_monitoring_enabled,
                    self._platform.rdt_information.rdt_cache_monitoring_enabled))

        return measurements

    def cleanup(self):
        for container in self._subcontainers.values():
            container.cleanup()
        if self._resgroup and self._platform.rdt_information:
            self._resgroup.remove(self._name)

    def get_allocations(self) -> TaskAllocations:
        allocations: TaskAllocations = dict()
        allocations.update(self._cgroup.get_allocations())
        if self._platform.rdt_information and self._platform.rdt_information.is_control_enabled():
            allocations.update(self._resgroup.get_allocations())

        log.debug('allocations on task=%r from resgroup=%r allocations:\n%s',
                  self._name, self._resgroup, pprint.pformat(allocations))

        return allocations

    def __repr__(self):
        return "ContainerSet(cgroup_path={}, resgroup={})".format(
            self._cgroup_path, self._resgroup)


class Container(ContainerInterface):
    def __init__(self, cgroup_path: str,
                 platform: Platform,
<<<<<<< HEAD
                 rdt_information: Optional[RDTInformation],
=======
>>>>>>> c123d533
                 resgroup: ResGroup = None,
                 allocation_configuration:
                 Optional[AllocationConfiguration] = None,
                 event_names: List[str] = None,
                 enable_derived_metrics: bool = False):
        self._cgroup_path = cgroup_path
        self._name = _sanitize_cgroup_path(self._cgroup_path)
        assert len(self._name) > 0, 'Container name cannot be empty string!'
        self._allocation_configuration = allocation_configuration
        self._platform = platform
        self._resgroup = resgroup
        self._event_names = event_names

        self._cgroup = cgroups.Cgroup(
            cgroup_path=self._cgroup_path,
<<<<<<< HEAD
            platform=platform,
=======
            platform_cpus=platform.cpus,
            platform_sockets=platform.sockets,
>>>>>>> c123d533
            allocation_configuration=allocation_configuration)

        self._derived_metrics_generator = None
        if self._event_names:
            self._perf_counters = perf.PerfCounters(
                self._cgroup_path,
                event_names=event_names,
                platform=platform)
            if enable_derived_metrics:
                self._derived_metrics_generator = DerivedMetricsGenerator(
                    event_names, self._perf_counters.get_measurements)

    def get_subcgroups(self) -> List[cgroups.Cgroup]:
        """Returns empty list as Container class cannot have subcontainers -
           for this use ContainerSet."""
        return []

    def set_resgroup(self, resgroup: ResGroup):
        self._resgroup = resgroup

    def get_cgroup(self) -> cgroups.Cgroup:
        return self._cgroup

    def get_resgroup(self) -> ResGroup:
        return self._resgroup

    def get_name(self) -> str:
        return self._name

    def get_cgroup_path(self) -> str:
        return self._cgroup_path

    def get_pids(self) -> List[str]:
        return self._cgroup.get_pids()

    def sync(self):
        """Called every run iteration to keep pids of cgroup and resctrl in sync."""
        if self._platform.rdt_information:
            self._resgroup.add_pids(self._cgroup.get_pids(), mongroup_name=self._name)

    def get_measurements(self) -> Measurements:
        # Cgroup measurements
        cgroup_measurements = self._cgroup.get_measurements()
        # Perf events measurements
        if self._event_names:
            if self._derived_metrics_generator:
                # derived metrics
                perf_measurements = self._derived_metrics_generator.get_measurements()
            else:
                # raw counters only
                perf_measurements = self._perf_counters.get_measurements()
        else:
            perf_measurements = {}

        # RDT/resctrl measurements
        if self._resgroup is not None and self._platform.rdt_information and \
                self._platform.rdt_information.is_monitoring_enabled():

            rdt_measurements = \
                self._resgroup.get_measurements(
                    self._name, self._platform.rdt_information.rdt_mb_monitoring_enabled,
                    self._platform.rdt_information.rdt_cache_monitoring_enabled)
        else:
            rdt_measurements = {}

        return flatten_measurements([
            cgroup_measurements,
            rdt_measurements,
            perf_measurements,
        ])

    def cleanup(self):
        if self._event_names:
            self._perf_counters.cleanup()
        if self._resgroup and self._platform.rdt_information:
            self._resgroup.remove(self._name)

    def get_allocations(self) -> TaskAllocations:
        allocations: TaskAllocations = dict()
        allocations.update(self._cgroup.get_allocations())
        if self._platform.rdt_information and \
                self._platform.rdt_information.is_control_enabled():
            allocations.update(self._resgroup.get_allocations())

        log.debug('allocations on task=%r from resgroup=%r allocations:\n%s',
                  self._name, self._resgroup, pprint.pformat(allocations))

        return allocations


class ContainerManager:
    """Responsible for synchronizing state between found orchestration software tasks,
    their containers and resctrl system. """

<<<<<<< HEAD
    def __init__(self, rdt_information: Optional[RDTInformation], platform: Platform,
                 allocation_configuration: Optional[AllocationConfiguration],
                 event_names: List[str], enable_derived_metrics: bool = False):
        self.containers: Dict[Task, ContainerInterface] = {}
        self._rdt_information = rdt_information
=======
    def __init__(self, platform: Platform,
                 allocation_configuration: Optional[AllocationConfiguration],
                 event_names: List[str], enable_derived_metrics: bool = False):
        self.containers: Dict[Task, ContainerInterface] = {}
>>>>>>> c123d533
        self._platform = platform
        self._allocation_configuration = allocation_configuration
        self._event_names = event_names
        self._enable_derived_metrics = enable_derived_metrics

    def _create_container(self, task: Task) -> ContainerInterface:
        """Check whether the task groups multiple containers,
           is so use ContainerSet class, otherwise Container class.
           ContainerSet shares interface with Container."""
        if len(task.subcgroups_paths):
            container = ContainerSet(
                cgroup_path=task.cgroup_path,
                cgroup_paths=task.subcgroups_paths,
<<<<<<< HEAD
                rdt_information=self._rdt_information,
=======
>>>>>>> c123d533
                platform=self._platform,
                allocation_configuration=self._allocation_configuration,
                event_names=self._event_names,
                enable_derived_metrics=self._enable_derived_metrics,
            )
        else:
            container = Container(
                cgroup_path=task.cgroup_path,
<<<<<<< HEAD
                rdt_information=self._rdt_information,
=======
>>>>>>> c123d533
                platform=self._platform,
                allocation_configuration=self._allocation_configuration,
                event_names=self._event_names,
                enable_derived_metrics=self._enable_derived_metrics,
            )
        return container

    @profiler.profile_duration('sync_containers_state')
    def sync_containers_state(self, tasks: List[Task]) -> Dict[Task, ContainerInterface]:
        """Syncs state of ContainerManager with a system by removing orphaned containers,
        and creating containers for newly arrived tasks, and synchronizing containers' state.

        Function is responsible for cleaning and initializing stateful subsystems such as:
        - perf counters: opens file descriptors for counters,
        - resctrl (ResGroups): creates and manages directories in resctrl filesystem and scarce
            "closid" hardware identifiers

        Can throw OutOfClosidsException.
        """

        # Find difference between discovered tasks and already watched containers.
        new_tasks, containers_to_cleanup = _find_new_and_dead_tasks(
            tasks, list(self.containers.values()))

        if containers_to_cleanup:
            log.debug('sync_containers_state: cleaning up %d containers',
                      len(containers_to_cleanup))
            log.log(logger.TRACE, 'sync_containers_state: containers_to_cleanup=%r',
                    containers_to_cleanup)

            # Clean up and remove orphaned containers.
            for container_to_cleanup in containers_to_cleanup:
                container_to_cleanup.cleanup()

        # Recreate self.containers.
        # mutated state e.g. labels for Kubernetes
        containers = {}
        for task in tasks:
            for known_task, container in self.containers.items():
                if task.cgroup_path == known_task.cgroup_path:
                    containers[task] = container
                    continue
        self.containers = containers

        if new_tasks:
            log.debug('Found %d new tasks', len(new_tasks))
            log.log(logger.TRACE, 'sync_containers_state: new_tasks=%r', new_tasks)

        # Prepare state of currently assigned resgroups
        # and remove some orphaned resgroups.
        container_name_to_ctrl_group = {}
        if self._platform.rdt_information:
            assert self._platform.rdt_information.is_monitoring_enabled(), \
                "rdt_enabled requires RDT monitoring for keeping groups relation."
            mon_groups_relation = resctrl.read_mon_groups_relation()
            log.log(TRACE, 'mon_groups_relation (before cleanup): %s',
                    pprint.pformat(mon_groups_relation))
            resctrl.clean_taskless_groups(mon_groups_relation)

            mon_groups_relation = resctrl.read_mon_groups_relation()
            log.log(TRACE, 'mon_groups_relation (after cleanup): %s',
                    pprint.pformat(mon_groups_relation))

            # Calculate inverse relation of container_name
            # to res_group name based on mon_groups_relations.
            for ctrl_group, container_names in mon_groups_relation.items():
                for container_name in container_names:
                    container_name_to_ctrl_group[container_name] = ctrl_group
            log.log(TRACE, 'container_name_to_ctrl_group: %s',
                    pprint.pformat(container_name_to_ctrl_group))

        # Create new containers and store them.
        for new_task in new_tasks:
            self.containers[new_task] = self._create_container(new_task)

        # Sync "state" of individual containers.
        # Note: only pids are synchronized, not allocations.
        for container in self.containers.values():
            if self._platform.rdt_information:
                if container.get_name() in container_name_to_ctrl_group:
                    resgroup_name = container_name_to_ctrl_group[container.get_name()]
                    container.set_resgroup(ResGroup(name=resgroup_name))
                else:
                    # Every newly detected container is first assigned to the root group.
                    container.set_resgroup(ResGroup(name=''))
            container.sync()

        log.log(logger.TRACE, 'sync_containers_state: containers=%r', self.containers)

        return self.containers

    def cleanup(self):
        for container in self.containers.values():
            container.cleanup()


def _find_new_and_dead_tasks(
        discovered_tasks: List[Task], known_containers: List[Container]
) -> (List[Task], List[Container]):
    """Returns the of newly discovered tasks and containers without tasks,
    by comparing running tasks against list of known containers.

    Assumptions:
    * One-to-one relationship between task and container
    * cgroup_path for task and container need to be identical to establish the relationship
    * cgroup_path is unique for each task

    :returns
    - list of tasks to start watching
    - orphaned containers to clean up
    """
    discovered_task_cgroup_paths = {task.cgroup_path for task in discovered_tasks}
    containers_cgroup_paths = {container.get_cgroup_path() for container in known_containers}

    # Filter out containers which are still running according to Mesos agent.
    # In other words pick orphaned containers.
    containers_to_delete = [container for container in known_containers
                            if container.get_cgroup_path() not in discovered_task_cgroup_paths]

    # Filter out tasks which are monitored using "Container abstraction".
    # In other words pick new, not yet monitored tasks.
    new_tasks = [task for task in discovered_tasks
                 if task.cgroup_path not in containers_cgroup_paths]

    return new_tasks, containers_to_delete<|MERGE_RESOLUTION|>--- conflicted
+++ resolved
@@ -27,11 +27,8 @@
 from wca.logger import TRACE
 from wca.metrics import Measurements, merge_measurements, DerivedMetricsGenerator
 from wca.nodes import Task
-<<<<<<< HEAD
 from wca.platforms import RDTInformation, Platform
-=======
 from wca.platforms import Platform
->>>>>>> c123d533
 from wca.profiling import profiler
 from wca.resctrl import ResGroup
 
@@ -106,13 +103,8 @@
 
 class ContainerSet(ContainerInterface):
     def __init__(self,
-<<<<<<< HEAD
-                 cgroup_path: str, cgroup_paths: List[str], platform: Platform,
-                 rdt_information: Optional[RDTInformation],
-=======
                  cgroup_path: str, cgroup_paths: List[str],
                  platform: Platform,
->>>>>>> c123d533
                  allocation_configuration: Optional[AllocationConfiguration] = None,
                  resgroup: ResGroup = None,
                  event_names: List[str] = None,
@@ -128,12 +120,7 @@
         # Create Cgroup object representing itself.
         self._cgroup = cgroups.Cgroup(
             cgroup_path=self._cgroup_path,
-<<<<<<< HEAD
             platform=platform,
-=======
-            platform_cpus=platform.cpus,
-            platform_sockets=platform.sockets,
->>>>>>> c123d533
             allocation_configuration=allocation_configuration)
 
         # Create Cgroup objects for children.
@@ -141,10 +128,6 @@
         for cgroup_path in cgroup_paths:
             self._subcontainers[cgroup_path] = Container(
                 cgroup_path=cgroup_path,
-<<<<<<< HEAD
-                rdt_information=None,
-=======
->>>>>>> c123d533
                 platform=platform,
                 allocation_configuration=allocation_configuration,
                 event_names=event_names,
@@ -228,10 +211,6 @@
 class Container(ContainerInterface):
     def __init__(self, cgroup_path: str,
                  platform: Platform,
-<<<<<<< HEAD
-                 rdt_information: Optional[RDTInformation],
-=======
->>>>>>> c123d533
                  resgroup: ResGroup = None,
                  allocation_configuration:
                  Optional[AllocationConfiguration] = None,
@@ -247,12 +226,7 @@
 
         self._cgroup = cgroups.Cgroup(
             cgroup_path=self._cgroup_path,
-<<<<<<< HEAD
             platform=platform,
-=======
-            platform_cpus=platform.cpus,
-            platform_sockets=platform.sockets,
->>>>>>> c123d533
             allocation_configuration=allocation_configuration)
 
         self._derived_metrics_generator = None
@@ -347,18 +321,10 @@
     """Responsible for synchronizing state between found orchestration software tasks,
     their containers and resctrl system. """
 
-<<<<<<< HEAD
-    def __init__(self, rdt_information: Optional[RDTInformation], platform: Platform,
-                 allocation_configuration: Optional[AllocationConfiguration],
-                 event_names: List[str], enable_derived_metrics: bool = False):
-        self.containers: Dict[Task, ContainerInterface] = {}
-        self._rdt_information = rdt_information
-=======
     def __init__(self, platform: Platform,
                  allocation_configuration: Optional[AllocationConfiguration],
                  event_names: List[str], enable_derived_metrics: bool = False):
         self.containers: Dict[Task, ContainerInterface] = {}
->>>>>>> c123d533
         self._platform = platform
         self._allocation_configuration = allocation_configuration
         self._event_names = event_names
@@ -372,10 +338,6 @@
             container = ContainerSet(
                 cgroup_path=task.cgroup_path,
                 cgroup_paths=task.subcgroups_paths,
-<<<<<<< HEAD
-                rdt_information=self._rdt_information,
-=======
->>>>>>> c123d533
                 platform=self._platform,
                 allocation_configuration=self._allocation_configuration,
                 event_names=self._event_names,
@@ -384,10 +346,6 @@
         else:
             container = Container(
                 cgroup_path=task.cgroup_path,
-<<<<<<< HEAD
-                rdt_information=self._rdt_information,
-=======
->>>>>>> c123d533
                 platform=self._platform,
                 allocation_configuration=self._allocation_configuration,
                 event_names=self._event_names,
