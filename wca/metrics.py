--- conflicted
+++ resolved
@@ -106,11 +106,8 @@
 # Structure linking a metric with description of chierarchy how it is kept.
 METRICS_LEVELS = {
     MetricName.MEM_NUMA_STAT_PER_TASK: ["numa_node"],
-<<<<<<< HEAD
-=======
     MetricName.MEM_NUMA_FREE: ["numa_node"],
     MetricName.MEM_NUMA_USED: ["numa_node"],
->>>>>>> b1177cc8
     MetricName.CPU_USAGE_PER_CPU: ["cpu"],
 }
 
