# Copyright (c) 2018 Intel Corporation
#
# Licensed under the Apache License, Version 2.0 (the "License");
# you may not use this file except in compliance with the License.
# You may obtain a copy of the License at
#
#     http://www.apache.org/licenses/LICENSE-2.0
#
# Unless required by applicable law or agreed to in writing, software
# distributed under the License is distributed on an "AS IS" BASIS,
# WITHOUT WARRANTIES OR CONDITIONS OF ANY KIND, either express or implied.
# See the License for the specific language governing permissions and
# limitations under the License.
import logging
import re
import resource
import time
from abc import abstractmethod
from typing import Dict, List, Tuple, Optional

from dataclasses import dataclass

from wca import nodes, storage, platforms, profiling
from wca import resctrl
from wca import security
from wca.allocators import AllocationConfiguration
from wca.config import Numeric, Str
from wca.containers import ContainerManager, Container
from wca.detectors import TasksMeasurements, TasksResources, TasksLabels, TaskResource
from wca.logger import trace, get_logging_metrics
from wca.mesos import create_metrics
<<<<<<< HEAD
from wca.metrics import Metric, MetricType, MetricName, MissingMeasurementException, \
    BaseGeneratorFactory, DefaultTaskDerivedMetricsGeneratorFactory
from wca.nodes import Task, TaskSynchornizationException
from wca.perf_pmu import UncorePerfCounters, _discover_pmu_uncore_imc_config, UNCORE_IMC_EVENTS, \
    PMUNotAvailable, DefaultPlatformDerivedMetricsGeneratorsFactory
=======
from wca.metrics import Metric, MetricType, MetricName, \
    MissingMeasurementException
from wca.nodes import Task, TaskSynchronizationException
>>>>>>> cc623361
from wca.profiling import profiler
from wca.runners import Runner
from wca.storage import MetricPackage, DEFAULT_STORAGE

log = logging.getLogger(__name__)

_INITIALIZE_FAILURE_ERROR_CODE = 1

DEFAULT_EVENTS = (MetricName.INSTRUCTIONS, MetricName.CYCLES,
                  MetricName.CACHE_MISSES, MetricName.CACHE_REFERENCES, MetricName.MEMSTALL)


class TaskLabelGenerator:
    @abstractmethod
    def generate(self, task: Task) -> Optional[str]:
        """Generate new label value based on `task` object
        (e.g. based on other label value or one of task resource).
        `task` input parameter should not be modified."""
        ...


@dataclass
class TaskLabelRegexGenerator(TaskLabelGenerator):
    """Generate new label value based on other label value."""
    pattern: str
    repl: str
    source: str = 'task_name'  # by default use `task_name`

    def __post_init__(self):
        # Verify whether syntax for pattern and repl is correct.
        re.sub(self.pattern, self.repl, "")

    def generate(self, task: Task) -> Optional[str]:
        source_val = task.labels.get(self.source, None)
        if source_val is None:
            err_msg = "Source label {} not found in task {}".format(self.source, task.name)
            log.warning(err_msg)
            return None
        return re.sub(self.pattern, self.repl, source_val)


@dataclass
class TaskLabelResourceGenerator(TaskLabelGenerator):
    """Add label based on initial resource assignment of a task."""
    resource_name: str

    def generate(self, task: Task) -> Optional[str]:
        return str(task.resources.get(self.resource_name, "unknown"))


class MeasurementRunner(Runner):
    """MeasurementRunner run iterations to collect platform, resource, task measurements
    and store them in metrics_storage component.

    Arguments:
        node: component used for tasks discovery
        metrics_storage: storage to store platform, internal, resource and task metrics
            (defaults to DEFAULT_STORAGE/LogStorage to output for standard error)
        action_delay: iteration duration in seconds (None disables wait and iterations)
            (defaults to 1 second)
        rdt_enabled: enables or disabled support for RDT monitoring
            (defaults to None(auto) based on platform capabilities)
        extra_labels: additional labels attached to every metrics
            (defaults to empty dict)
        event_names: perf counters to monitor
            (defaults to instructions, cycles, cache-misses, memstalls)
        enable_derived_metrics: enable derived metrics ips, ipc and cache_hit_ratio
            (based on enabled_event names), default to False
        task_label_generators: component to generate additional labels for tasks
    """

    def __init__(
            self,
            node: nodes.Node,
            metrics_storage: storage.Storage = DEFAULT_STORAGE,
            action_delay: Numeric(0, 60) = 1.,  # [s]
            rdt_enabled: Optional[bool] = None,  # Defaults(None) - auto configuration.
            extra_labels: Dict[Str, Str] = None,
            event_names: List[str] = None,
            enable_derived_metrics: bool = False,
            task_label_generators: Dict[str, TaskLabelGenerator] = None,
            _allocation_configuration: Optional[AllocationConfiguration] = None,
            wss_reset_interval: int = 0,
            task_derived_metrics_generators_factory: BaseGeneratorFactory = DefaultTaskDerivedMetricsGeneratorFactory(),
            platform_derived_metrics_generators_factory: BaseGeneratorFactory = DefaultPlatformDerivedMetricsGeneratorsFactory(),
    ):

        self._node = node
        self._metrics_storage = metrics_storage
        self._action_delay = action_delay
        self._rdt_enabled = rdt_enabled
        # Disabled by default, to be overridden by subclasses.
        self._rdt_mb_control_required = False
        # Disabled by default, to overridden by subclasses.
        self._rdt_cache_control_required = False
        # QUICK FIX for Str from ENV TODO: fix me
        self._extra_labels = {k:str(v) for k,v in extra_labels.items()} if extra_labels else dict()
        self._finish = False  # Guard to stop iterations.
        self._last_iteration = time.time()  # Used internally by wait function.
        self._allocation_configuration = _allocation_configuration
        self._event_names = event_names or DEFAULT_EVENTS
        log.info('Enabling %i perf events: %s', len(self._event_names), ', '.join(self._event_names))
        self._enable_derived_metrics = enable_derived_metrics

        # Default value for task_labels_generator.
        if task_label_generators is None:
            self._task_label_generators = {
                'application':
                    TaskLabelRegexGenerator('$', '', 'task_name'),
                'application_version_name':
                    TaskLabelRegexGenerator('.*$', '', 'task_name'),
            }
        else:
<<<<<<< HEAD
            self._tasks_label_generator = tasks_label_generator
        self._wss_reset_interval = wss_reset_interval
        self._task_derived_metrics_generators_factory = task_derived_metrics_generators_factory
        self._platform_derived_metrics_generators_factory = platform_derived_metrics_generators_factory

        self._uncore_pmu = None
=======
            self._task_label_generators = task_label_generators
        # Generate label value with cpu initial assignment, to simplify
        #   management of distributed model system for plugin:
        #   https://github.com/intel/platform-resource-manager/tree/master/prm"""
        #
        # To not risk subtle bugs in 1.0.x do not add it to _task_label_generators as default,
        #   but make it hardcoded here and possible do be removed.
        self._task_label_generators['initial_task_cpu_assignment'] = \
            TaskLabelResourceGenerator('cpus')
>>>>>>> cc623361

    @profiler.profile_duration(name='sleep')
    def _wait(self):
        """Decides how long one iteration should take.
        Additionally calculate residual time, based on time already taken by iteration.
        """
        now = time.time()
        iteration_duration = now - self._last_iteration

        residual_time = max(0., self._action_delay - iteration_duration)
        time.sleep(residual_time)
        self._last_iteration = time.time()

    def _initialize(self) -> Optional[int]:
        """Check privileges, RDT availability and prepare internal state.
        Can return error code that should stop Runner.
        """
        if not security.are_privileges_sufficient():
            log.error("Insufficient privileges! "
                      "Impossible to use perf_event_open/resctrl subsystems. "
                      "For unprivileged user it is needed to: "
                      "adjust /proc/sys/kernel/perf_event_paranoid (set to -1), "
                      "has CAP_DAC_OVERRIDE and CAP_SETUID capabilities and"
                      "SECBIT_NO_SETUID_FIXUP secure bit set.")
            return 1

        # Initialization (auto discovery Intel RDT features).

        rdt_available = resctrl.check_resctrl()
        if self._rdt_enabled is None:
            self._rdt_enabled = rdt_available
            log.info('RDT enabled (auto configuration): %s', self._rdt_enabled)
        elif self._rdt_enabled is True and not rdt_available:
            log.error('RDT explicitly enabled but not available - exiting!')
            return 1

        if self._rdt_enabled:
            # Resctrl is enabled and available, call a placeholder to allow further initialization.
            rdt_initialization_ok = self._initialize_rdt()
            if not rdt_initialization_ok:
                return 1

        log.debug('rdt_enabled: %s', self._rdt_enabled)

        # Postpone the container manager initialization after rdt checks were performed.
        platform_cpus, _, platform_sockets = platforms.collect_topology_information()

        platform, _, _ = platforms.collect_platform_information(self._rdt_enabled)
        rdt_information = platform.rdt_information

        # We currently do not support RDT without monitoring.
        if self._rdt_enabled and not rdt_information.is_monitoring_enabled():
            log.error('RDT monitoring is required - please enable CAT '
                      'or MBM with kernel parameters!')
            return 1

        self._containers_manager = ContainerManager(
            rdt_information=rdt_information,
            platform_cpus=platform_cpus,
            platform_sockets=platform_sockets,
            allocation_configuration=self._allocation_configuration,
            event_names=self._event_names,
            enable_derived_metrics=self._enable_derived_metrics,
            wss_reset_interval=self._wss_reset_interval,
            task_derived_metrics_generators_factory=self._task_derived_metrics_generators_factory
        )

        self._init_uncore_pmu(self._enable_derived_metrics)

        return None

    def _init_uncore_pmu(self, enable_derived_metrics):
        try:
            cpus, pmu_events = _discover_pmu_uncore_imc_config(UNCORE_IMC_EVENTS)
        except PMUNotAvailable:
            self._uncore_pmu = None
            self._uncore_get_measurements = lambda: {}
            return

        self._uncore_pmu = UncorePerfCounters(
            cpus=cpus,
            pmu_events=pmu_events

        )
        if enable_derived_metrics:
            self._uncore_derived_metrics = self._platform_derived_metrics_generators_factory.create(
                self._uncore_pmu.get_measurements)
            self._uncore_get_measurements = self._uncore_derived_metrics.get_measurements
        else:
            self._uncore_get_measurements = self._uncore_pmu.get_measurements

    def _iterate(self):
        iteration_start = time.time()

        # Get information about tasks.
        try:
            tasks = self._node.get_tasks()
<<<<<<< HEAD
        except TaskSynchornizationException as e:
            log.error('Cannot synchronize tasks with node (error=%s) - skip this iteration!', e)
            self._wait()
            return

        log.debug('Tasks detected: %d', len(tasks))

        for task in tasks:
            sanitized_labels = dict()
            for label_key, label_value in task.labels.items():
                sanitized_labels.update({sanitize_label(label_key):
                                             label_value})
            task.labels = sanitized_labels
=======
        except TaskSynchronizationException as e:
            log.error('Cannot synchronize tasks with node (error=%s) - skip this iteration!', e)
            self._wait()
            return
>>>>>>> cc623361

        append_additional_labels_to_tasks(self._task_label_generators, tasks)
        log.debug('Tasks detected: %d', len(tasks))

        # Keep sync of found tasks and internally managed containers.
        containers = self._containers_manager.sync_containers_state(tasks)

        extra_platform_measurements = self._uncore_get_measurements()

        # Platform information
        platform, platform_metrics, platform_labels = platforms.collect_platform_information(
            self._rdt_enabled, extra_platform_measurements=extra_platform_measurements)

        # Common labels
        common_labels = dict(platform_labels, **self._extra_labels)

        # Tasks data
        tasks_measurements, tasks_resources, tasks_labels = _prepare_tasks_data(containers)
        tasks_metrics = _build_tasks_metrics(tasks_labels, tasks_measurements)

        self._iterate_body(containers, platform, tasks_measurements, tasks_resources,
                           tasks_labels, common_labels)

        self._wait()

        iteration_duration = time.time() - iteration_start
        profiling.profiler.register_duration('iteration', iteration_duration)

        # Generic metrics.
        metrics_package = MetricPackage(self._metrics_storage)
        metrics_package.add_metrics(_get_internal_metrics(tasks))
        metrics_package.add_metrics(platform_metrics)
        metrics_package.add_metrics(tasks_metrics)
        metrics_package.add_metrics(profiling.profiler.get_metrics())
        metrics_package.add_metrics(get_logging_metrics())
        metrics_package.send(common_labels)

    def run(self) -> int:
        """Loop that gathers platform and tasks metrics and calls _iterate_body.
        _iterate_body is a method to be subclassed.
        """
        error_code = self._initialize()
        if error_code is not None:
            return error_code

        while True:
            self._iterate()

            if self._finish:
                break

        # Cleanup phase.
        self._containers_manager.cleanup()
        return 0

    def _iterate_body(self, containers, platform, tasks_measurements, tasks_resources,
                      tasks_labels, common_labels):
        """No-op implementation of inner loop body - called by iterate"""

    def _initialize_rdt(self) -> bool:
        """Nothing to configure in RDT to measure resource usage.
        Returns state of rdt initialization (True ok, False for error)
        """
        return True


def append_additional_labels_to_tasks(task_label_generators: Dict[str, TaskLabelGenerator],
                                      tasks: List[Task]) -> None:
    for task in tasks:
        # Add labels uniquely identifying a task.
        task.labels['task_id'] = task.task_id
        task.labels['task_name'] = task.name

        # Generate new labels based on formula inputted by a user (using TasksLabelGenerator).
        for target, task_label_generator in task_label_generators.items():
            if target in task.labels:
                err_msg = "Target label {} already existing in task {}. Skipping.".format(
                    target, task.name)
                log.debug(err_msg)
                continue
            val = task_label_generator.generate(task)
            if val is None:
                log.debug('Label {} for task {} not set, as its value is None.'
                          .format(target, task.name))
            else:
                if val == "":
                    log.debug('Label {} for task {} set to empty string.'.format(target, task.name))
                task.labels[target] = val


@profiler.profile_duration('prepare_tasks_data')
@trace(log, verbose=False)
def _prepare_tasks_data(containers: Dict[Task, Container]) -> \
        Tuple[TasksMeasurements, TasksResources, TasksLabels]:
    """Prepare all resource usage and resource allocation information and
    creates container-specific labels for all the generated metrics.
    """
    # Prepare empty structures for return all the information.
    tasks_measurements: TasksMeasurements = {}
    tasks_resources: TasksResources = {}
    tasks_labels: TasksLabels = {}

    for task, container in containers.items():
        # Task measurements and measurements based metrics.
        try:
            task_measurements = container.get_measurements()
        except MissingMeasurementException as e:
            log.warning('One or more measurements are missing '
                        'for container {} - ignoring! '
                        '(because {})'.format(container, e))
            continue
        # Extra metrics
        task_measurements[MetricName.UP.value] = 1
        task_measurements[MetricName.LAST_SEEN.value] = time.time()
        #
        if TaskResource.CPUS in task.resources:
            task_measurements[MetricName.CPUS.value] = task.resources[TaskResource.CPUS.value]
        if TaskResource.MEM in task.resources:
            task_measurements[MetricName.MEM.value] = task.resources[TaskResource.MEM.value]

        task_labels = task.labels.copy()



        # Aggregate over all tasks.
        tasks_labels[task.task_id] = task_labels
        tasks_measurements[task.task_id] = task_measurements
        tasks_resources[task.task_id] = task.resources

    return tasks_measurements, tasks_resources, tasks_labels


def _build_tasks_metrics(tasks_labels: TasksLabels,
                         tasks_measurements: TasksMeasurements) -> List[Metric]:
    """TODO:  TBD ALSO ADDS PREFIX for name!"""
    tasks_metrics: List[Metric] = []

    TASK_METRICS_PREFIX = 'task__'

    for task_id, task_measurements in tasks_measurements.items():
        task_metrics = create_metrics(task_measurements)
        # Decorate metrics with task specific labels.
        for task_metric in task_metrics:
            task_metric.name = TASK_METRICS_PREFIX + task_metric.name
            task_metric.labels.update(tasks_labels[task_id])
        tasks_metrics += task_metrics
    return tasks_metrics


def _get_internal_metrics(tasks: List[Task]) -> List[Metric]:
    """Internal wca metrics e.g. memory usage, profiling information."""

    # Memory usage.
    memory_usage_rss_self = resource.getrusage(resource.RUSAGE_SELF).ru_maxrss
    memory_usage_rss_children = resource.getrusage(resource.RUSAGE_CHILDREN).ru_maxrss
    memory_usage_rss = memory_usage_rss_self + memory_usage_rss_children

    metrics = [
        Metric(name='wca_up', type=MetricType.COUNTER, value=time.time()),
        Metric(name='wca_tasks', type=MetricType.GAUGE, value=len(tasks)),
        Metric(name='wca_memory_usage_bytes', type=MetricType.GAUGE,
               value=int(memory_usage_rss * 1024)),
    ]

    return metrics<|MERGE_RESOLUTION|>--- conflicted
+++ resolved
@@ -29,17 +29,14 @@
 from wca.detectors import TasksMeasurements, TasksResources, TasksLabels, TaskResource
 from wca.logger import trace, get_logging_metrics
 from wca.mesos import create_metrics
-<<<<<<< HEAD
+from wca.metrics import Metric, MetricType, MetricName, \
+    MissingMeasurementException
+from wca.nodes import Task, TaskSynchronizationException
 from wca.metrics import Metric, MetricType, MetricName, MissingMeasurementException, \
     BaseGeneratorFactory, DefaultTaskDerivedMetricsGeneratorFactory
 from wca.nodes import Task, TaskSynchornizationException
 from wca.perf_pmu import UncorePerfCounters, _discover_pmu_uncore_imc_config, UNCORE_IMC_EVENTS, \
     PMUNotAvailable, DefaultPlatformDerivedMetricsGeneratorsFactory
-=======
-from wca.metrics import Metric, MetricType, MetricName, \
-    MissingMeasurementException
-from wca.nodes import Task, TaskSynchronizationException
->>>>>>> cc623361
 from wca.profiling import profiler
 from wca.runners import Runner
 from wca.storage import MetricPackage, DEFAULT_STORAGE
@@ -153,14 +150,6 @@
                     TaskLabelRegexGenerator('.*$', '', 'task_name'),
             }
         else:
-<<<<<<< HEAD
-            self._tasks_label_generator = tasks_label_generator
-        self._wss_reset_interval = wss_reset_interval
-        self._task_derived_metrics_generators_factory = task_derived_metrics_generators_factory
-        self._platform_derived_metrics_generators_factory = platform_derived_metrics_generators_factory
-
-        self._uncore_pmu = None
-=======
             self._task_label_generators = task_label_generators
         # Generate label value with cpu initial assignment, to simplify
         #   management of distributed model system for plugin:
@@ -170,7 +159,12 @@
         #   but make it hardcoded here and possible do be removed.
         self._task_label_generators['initial_task_cpu_assignment'] = \
             TaskLabelResourceGenerator('cpus')
->>>>>>> cc623361
+
+        self._wss_reset_interval = wss_reset_interval
+        self._task_derived_metrics_generators_factory = task_derived_metrics_generators_factory
+        self._platform_derived_metrics_generators_factory = platform_derived_metrics_generators_factory
+
+        self._uncore_pmu = None
 
     @profiler.profile_duration(name='sleep')
     def _wait(self):
@@ -268,27 +262,10 @@
         # Get information about tasks.
         try:
             tasks = self._node.get_tasks()
-<<<<<<< HEAD
-        except TaskSynchornizationException as e:
-            log.error('Cannot synchronize tasks with node (error=%s) - skip this iteration!', e)
-            self._wait()
-            return
-
-        log.debug('Tasks detected: %d', len(tasks))
-
-        for task in tasks:
-            sanitized_labels = dict()
-            for label_key, label_value in task.labels.items():
-                sanitized_labels.update({sanitize_label(label_key):
-                                             label_value})
-            task.labels = sanitized_labels
-=======
         except TaskSynchronizationException as e:
             log.error('Cannot synchronize tasks with node (error=%s) - skip this iteration!', e)
             self._wait()
             return
->>>>>>> cc623361
-
         append_additional_labels_to_tasks(self._task_label_generators, tasks)
         log.debug('Tasks detected: %d', len(tasks))
 
